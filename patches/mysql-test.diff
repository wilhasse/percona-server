--- a/mysql-test/include/index_merge2.inc
+++ b/mysql-test/include/index_merge2.inc
@@ -122,12 +122,14 @@
 analyze table t1;
 select count(*) from t1;
 
+--replace_column 9 ROWS
 explain select count(*) from t1 where
   key1a = 2 and key1b is null and  key2a = 2 and key2b is null;
 
 select count(*) from t1 where
   key1a = 2 and key1b is null and key2a = 2 and key2b is null;
 
+--replace_column 9 ROWS
 explain select count(*) from t1 where
   key1a = 2 and key1b is null and key3a = 2 and key3b is null;
 
--- a/mysql-test/r/create.result
+++ b/mysql-test/r/create.result
@@ -1743,7 +1743,8 @@
   `COMMAND` varchar(16) NOT NULL DEFAULT '',
   `TIME` int(7) NOT NULL DEFAULT '0',
   `STATE` varchar(64) DEFAULT NULL,
-  `INFO` longtext
+  `INFO` longtext,
+  `TIME_MS` bigint(21) NOT NULL DEFAULT '0'
 ) ENGINE=MyISAM DEFAULT CHARSET=utf8
 drop table t1;
 create temporary table t1 like information_schema.processlist;
@@ -1757,7 +1758,8 @@
   `COMMAND` varchar(16) NOT NULL DEFAULT '',
   `TIME` int(7) NOT NULL DEFAULT '0',
   `STATE` varchar(64) DEFAULT NULL,
-  `INFO` longtext
+  `INFO` longtext,
+  `TIME_MS` bigint(21) NOT NULL DEFAULT '0'
 ) ENGINE=MyISAM DEFAULT CHARSET=utf8
 drop table t1;
 create table t1 like information_schema.character_sets;
--- a/mysql-test/r/index_merge_innodb.result
+++ b/mysql-test/r/index_merge_innodb.result
@@ -111,7 +111,7 @@
 explain select count(*) from t1 where
 key1a = 2 and key1b is null and  key2a = 2 and key2b is null;
 id	select_type	table	type	possible_keys	key	key_len	ref	rows	Extra
-1	SIMPLE	t1	index_merge	i1,i2	i1,i2	10,10	NULL	4	Using intersect(i1,i2); Using where; Using index
+1	SIMPLE	t1	index_merge	i1,i2	i1,i2	10,10	NULL	ROWS	Using intersect(i1,i2); Using where; Using index
 select count(*) from t1 where
 key1a = 2 and key1b is null and key2a = 2 and key2b is null;
 count(*)
@@ -119,7 +119,7 @@
 explain select count(*) from t1 where
 key1a = 2 and key1b is null and key3a = 2 and key3b is null;
 id	select_type	table	type	possible_keys	key	key_len	ref	rows	Extra
-1	SIMPLE	t1	index_merge	i1,i3	i1,i3	10,10	NULL	4	Using intersect(i1,i3); Using where; Using index
+1	SIMPLE	t1	index_merge	i1,i3	i1,i3	10,10	NULL	ROWS	Using intersect(i1,i3); Using where; Using index
 select count(*) from t1 where
 key1a = 2 and key1b is null and key3a = 2 and key3b is null;
 count(*)
--- a/mysql-test/r/index_merge_myisam.result
+++ b/mysql-test/r/index_merge_myisam.result
@@ -945,7 +945,7 @@
 explain select count(*) from t1 where
 key1a = 2 and key1b is null and  key2a = 2 and key2b is null;
 id	select_type	table	type	possible_keys	key	key_len	ref	rows	Extra
-1	SIMPLE	t1	index_merge	i1,i2	i1,i2	10,10	NULL	2	Using intersect(i1,i2); Using where; Using index
+1	SIMPLE	t1	index_merge	i1,i2	i1,i2	10,10	NULL	ROWS	Using intersect(i1,i2); Using where; Using index
 select count(*) from t1 where
 key1a = 2 and key1b is null and key2a = 2 and key2b is null;
 count(*)
@@ -953,7 +953,7 @@
 explain select count(*) from t1 where
 key1a = 2 and key1b is null and key3a = 2 and key3b is null;
 id	select_type	table	type	possible_keys	key	key_len	ref	rows	Extra
-1	SIMPLE	t1	index_merge	i1,i3	i1,i3	10,10	NULL	2	Using intersect(i1,i3); Using where; Using index
+1	SIMPLE	t1	index_merge	i1,i3	i1,i3	10,10	NULL	ROWS	Using intersect(i1,i3); Using where; Using index
 select count(*) from t1 where
 key1a = 2 and key1b is null and key3a = 2 and key3b is null;
 count(*)
--- a/mysql-test/r/information_schema.result
+++ b/mysql-test/r/information_schema.result
@@ -44,14 +44,17 @@
 select * from v1;
 c
 CHARACTER_SETS
+CLIENT_STATISTICS
 COLLATIONS
 COLLATION_CHARACTER_SET_APPLICABILITY
 COLUMNS
 COLUMN_PRIVILEGES
+INDEX_STATISTICS
 ENGINES
 EVENTS
 FILES
 GLOBAL_STATUS
+GLOBAL_TEMPORARY_TABLES
 GLOBAL_VARIABLES
 KEY_COLUMN_USAGE
 PARTITIONS
@@ -60,6 +63,7 @@
 PROFILING
 REFERENTIAL_CONSTRAINTS
 ROUTINES
+QUERY_RESPONSE_TIME
 SCHEMATA
 SCHEMA_PRIVILEGES
 SESSION_STATUS
@@ -68,9 +72,31 @@
 TABLES
 TABLE_CONSTRAINTS
 TABLE_PRIVILEGES
+TEMPORARY_TABLES
+TABLE_STATISTICS
+THREAD_STATISTICS
 TRIGGERS
 USER_PRIVILEGES
+USER_STATISTICS
 VIEWS
+INNODB_BUFFER_POOL_PAGES_INDEX
+INNODB_RSEG
+INNODB_LOCKS
+INNODB_BUFFER_POOL_PAGES
+XTRADB_ENHANCEMENTS
+INNODB_TRX
+XTRADB_ADMIN_COMMAND
+INNODB_LOCK_WAITS
+INNODB_SYS_TABLES
+INNODB_CMP
+INNODB_SYS_STATS
+INNODB_CMP_RESET
+INNODB_CMPMEM
+INNODB_INDEX_STATS
+INNODB_SYS_INDEXES
+INNODB_BUFFER_POOL_PAGES_BLOB
+INNODB_CMPMEM_RESET
+INNODB_TABLE_STATS
 columns_priv
 db
 event
@@ -106,6 +132,9 @@
 TABLES	TABLES
 TABLE_CONSTRAINTS	TABLE_CONSTRAINTS
 TABLE_PRIVILEGES	TABLE_PRIVILEGES
+TEMPORARY_TABLES	TEMPORARY_TABLES
+TABLE_STATISTICS	TABLE_STATISTICS
+THREAD_STATISTICS	THREAD_STATISTICS
 TRIGGERS	TRIGGERS
 tables_priv	tables_priv
 time_zone	time_zone
@@ -125,6 +154,9 @@
 TABLES	TABLES
 TABLE_CONSTRAINTS	TABLE_CONSTRAINTS
 TABLE_PRIVILEGES	TABLE_PRIVILEGES
+TEMPORARY_TABLES	TEMPORARY_TABLES
+TABLE_STATISTICS	TABLE_STATISTICS
+THREAD_STATISTICS	THREAD_STATISTICS
 TRIGGERS	TRIGGERS
 tables_priv	tables_priv
 time_zone	time_zone
@@ -144,6 +176,9 @@
 TABLES	TABLES
 TABLE_CONSTRAINTS	TABLE_CONSTRAINTS
 TABLE_PRIVILEGES	TABLE_PRIVILEGES
+TEMPORARY_TABLES	TEMPORARY_TABLES
+TABLE_STATISTICS	TABLE_STATISTICS
+THREAD_STATISTICS	THREAD_STATISTICS
 TRIGGERS	TRIGGERS
 tables_priv	tables_priv
 time_zone	time_zone
@@ -625,12 +660,15 @@
 where table_schema='information_schema' limit 2;
 TABLE_NAME	TABLE_TYPE	ENGINE
 CHARACTER_SETS	SYSTEM VIEW	MEMORY
-COLLATIONS	SYSTEM VIEW	MEMORY
+CLIENT_STATISTICS	SYSTEM VIEW	MEMORY
 show tables from information_schema like "T%";
 Tables_in_information_schema (T%)
 TABLES
 TABLE_CONSTRAINTS
 TABLE_PRIVILEGES
+TEMPORARY_TABLES
+TABLE_STATISTICS
+THREAD_STATISTICS
 TRIGGERS
 create database information_schema;
 ERROR 42000: Access denied for user 'root'@'localhost' to database 'information_schema'
@@ -640,6 +678,9 @@
 TABLES	SYSTEM VIEW
 TABLE_CONSTRAINTS	SYSTEM VIEW
 TABLE_PRIVILEGES	SYSTEM VIEW
+TEMPORARY_TABLES	SYSTEM VIEW
+TABLE_STATISTICS	SYSTEM VIEW
+THREAD_STATISTICS	SYSTEM VIEW
 TRIGGERS	SYSTEM VIEW
 create table t1(a int);
 ERROR 42S02: Unknown table 't1' in information_schema
@@ -652,6 +693,9 @@
 TABLES
 TABLE_CONSTRAINTS
 TABLE_PRIVILEGES
+TEMPORARY_TABLES
+TABLE_STATISTICS
+THREAD_STATISTICS
 TRIGGERS
 select table_name from tables where table_name='user';
 table_name
@@ -790,6 +834,8 @@
 FILES	CREATE_TIME	datetime
 FILES	UPDATE_TIME	datetime
 FILES	CHECK_TIME	datetime
+GLOBAL_TEMPORARY_TABLES	CREATE_TIME	datetime
+GLOBAL_TEMPORARY_TABLES	UPDATE_TIME	datetime
 PARTITIONS	CREATE_TIME	datetime
 PARTITIONS	UPDATE_TIME	datetime
 PARTITIONS	CHECK_TIME	datetime
@@ -798,7 +844,11 @@
 TABLES	CREATE_TIME	datetime
 TABLES	UPDATE_TIME	datetime
 TABLES	CHECK_TIME	datetime
+TEMPORARY_TABLES	CREATE_TIME	datetime
+TEMPORARY_TABLES	UPDATE_TIME	datetime
 TRIGGERS	CREATED	datetime
+INNODB_TRX	trx_started	datetime
+INNODB_TRX	trx_wait_started	datetime
 event	execute_at	datetime
 event	last_executed	datetime
 event	starts	datetime
@@ -838,7 +888,9 @@
 TABLE_NAME	COLUMN_NAME	PRIVILEGES
 COLUMNS	TABLE_NAME	select
 COLUMN_PRIVILEGES	TABLE_NAME	select
+INDEX_STATISTICS	TABLE_NAME	select
 FILES	TABLE_NAME	select
+GLOBAL_TEMPORARY_TABLES	TABLE_NAME	select
 KEY_COLUMN_USAGE	TABLE_NAME	select
 PARTITIONS	TABLE_NAME	select
 REFERENTIAL_CONSTRAINTS	TABLE_NAME	select
@@ -846,13 +898,17 @@
 TABLES	TABLE_NAME	select
 TABLE_CONSTRAINTS	TABLE_NAME	select
 TABLE_PRIVILEGES	TABLE_NAME	select
+TEMPORARY_TABLES	TABLE_NAME	select
+TABLE_STATISTICS	TABLE_NAME	select
 VIEWS	TABLE_NAME	select
+INNODB_INDEX_STATS	table_name	select
+INNODB_TABLE_STATS	table_name	select
 delete from mysql.user where user='mysqltest_4';
 delete from mysql.db where user='mysqltest_4';
 flush privileges;
 SELECT table_schema, count(*) FROM information_schema.TABLES WHERE table_schema IN ('mysql', 'INFORMATION_SCHEMA', 'test', 'mysqltest') AND table_name<>'ndb_binlog_index' AND table_name<>'ndb_apply_status' GROUP BY TABLE_SCHEMA;
 table_schema	count(*)
-information_schema	28
+information_schema	54
 mysql	22
 create table t1 (i int, j int);
 create trigger trg1 before insert on t1 for each row
@@ -1240,14 +1296,17 @@
         );
 table_name	column_name
 CHARACTER_SETS	CHARACTER_SET_NAME
+CLIENT_STATISTICS	CLIENT
 COLLATIONS	COLLATION_NAME
 COLLATION_CHARACTER_SET_APPLICABILITY	COLLATION_NAME
 COLUMNS	TABLE_SCHEMA
 COLUMN_PRIVILEGES	TABLE_SCHEMA
+INDEX_STATISTICS	TABLE_SCHEMA
 ENGINES	ENGINE
 EVENTS	EVENT_SCHEMA
 FILES	TABLE_SCHEMA
 GLOBAL_STATUS	VARIABLE_NAME
+GLOBAL_TEMPORARY_TABLES	TABLE_SCHEMA
 GLOBAL_VARIABLES	VARIABLE_NAME
 KEY_COLUMN_USAGE	CONSTRAINT_SCHEMA
 PARTITIONS	TABLE_SCHEMA
@@ -1256,6 +1315,7 @@
 PROFILING	QUERY_ID
 REFERENTIAL_CONSTRAINTS	CONSTRAINT_SCHEMA
 ROUTINES	ROUTINE_SCHEMA
+QUERY_RESPONSE_TIME	time
 SCHEMATA	SCHEMA_NAME
 SCHEMA_PRIVILEGES	TABLE_SCHEMA
 SESSION_STATUS	VARIABLE_NAME
@@ -1264,9 +1324,31 @@
 TABLES	TABLE_SCHEMA
 TABLE_CONSTRAINTS	CONSTRAINT_SCHEMA
 TABLE_PRIVILEGES	TABLE_SCHEMA
+TEMPORARY_TABLES	TABLE_SCHEMA
+TABLE_STATISTICS	TABLE_SCHEMA
+THREAD_STATISTICS	THREAD_ID
 TRIGGERS	TRIGGER_SCHEMA
 USER_PRIVILEGES	GRANTEE
+USER_STATISTICS	USER
 VIEWS	TABLE_SCHEMA
+INNODB_BUFFER_POOL_PAGES_INDEX	index_id
+INNODB_RSEG	rseg_id
+INNODB_LOCKS	lock_id
+INNODB_BUFFER_POOL_PAGES	page_type
+XTRADB_ENHANCEMENTS	name
+INNODB_TRX	trx_id
+XTRADB_ADMIN_COMMAND	result_message
+INNODB_LOCK_WAITS	requesting_trx_id
+INNODB_SYS_TABLES	SCHEMA
+INNODB_CMP	page_size
+INNODB_SYS_STATS	INDEX_ID
+INNODB_CMP_RESET	page_size
+INNODB_CMPMEM	page_size
+INNODB_INDEX_STATS	table_schema
+INNODB_SYS_INDEXES	TABLE_ID
+INNODB_BUFFER_POOL_PAGES_BLOB	space_id
+INNODB_CMPMEM_RESET	page_size
+INNODB_TABLE_STATS	table_schema
 SELECT t.table_name, c1.column_name
 FROM information_schema.tables t
 INNER JOIN
@@ -1283,14 +1365,17 @@
         );
 table_name	column_name
 CHARACTER_SETS	CHARACTER_SET_NAME
+CLIENT_STATISTICS	CLIENT
 COLLATIONS	COLLATION_NAME
 COLLATION_CHARACTER_SET_APPLICABILITY	COLLATION_NAME
 COLUMNS	TABLE_SCHEMA
 COLUMN_PRIVILEGES	TABLE_SCHEMA
+INDEX_STATISTICS	TABLE_SCHEMA
 ENGINES	ENGINE
 EVENTS	EVENT_SCHEMA
 FILES	TABLE_SCHEMA
 GLOBAL_STATUS	VARIABLE_NAME
+GLOBAL_TEMPORARY_TABLES	TABLE_SCHEMA
 GLOBAL_VARIABLES	VARIABLE_NAME
 KEY_COLUMN_USAGE	CONSTRAINT_SCHEMA
 PARTITIONS	TABLE_SCHEMA
@@ -1299,6 +1384,7 @@
 PROFILING	QUERY_ID
 REFERENTIAL_CONSTRAINTS	CONSTRAINT_SCHEMA
 ROUTINES	ROUTINE_SCHEMA
+QUERY_RESPONSE_TIME	time
 SCHEMATA	SCHEMA_NAME
 SCHEMA_PRIVILEGES	TABLE_SCHEMA
 SESSION_STATUS	VARIABLE_NAME
@@ -1307,17 +1393,39 @@
 TABLES	TABLE_SCHEMA
 TABLE_CONSTRAINTS	CONSTRAINT_SCHEMA
 TABLE_PRIVILEGES	TABLE_SCHEMA
+TEMPORARY_TABLES	TABLE_SCHEMA
+TABLE_STATISTICS	TABLE_SCHEMA
+THREAD_STATISTICS	THREAD_ID
 TRIGGERS	TRIGGER_SCHEMA
 USER_PRIVILEGES	GRANTEE
+USER_STATISTICS	USER
 VIEWS	TABLE_SCHEMA
+INNODB_BUFFER_POOL_PAGES_INDEX	index_id
+INNODB_RSEG	rseg_id
+INNODB_LOCKS	lock_id
+INNODB_BUFFER_POOL_PAGES	page_type
+XTRADB_ENHANCEMENTS	name
+INNODB_TRX	trx_id
+XTRADB_ADMIN_COMMAND	result_message
+INNODB_LOCK_WAITS	requesting_trx_id
+INNODB_SYS_TABLES	SCHEMA
+INNODB_CMP	page_size
+INNODB_SYS_STATS	INDEX_ID
+INNODB_CMP_RESET	page_size
+INNODB_CMPMEM	page_size
+INNODB_INDEX_STATS	table_schema
+INNODB_SYS_INDEXES	TABLE_ID
+INNODB_BUFFER_POOL_PAGES_BLOB	space_id
+INNODB_CMPMEM_RESET	page_size
+INNODB_TABLE_STATS	table_schema
 SELECT MAX(table_name) FROM information_schema.tables WHERE table_schema IN ('mysql', 'INFORMATION_SCHEMA', 'test');
 MAX(table_name)
-VIEWS
+XTRADB_ENHANCEMENTS
 SELECT table_name from information_schema.tables
 WHERE table_name=(SELECT MAX(table_name)
 FROM information_schema.tables WHERE table_schema IN ('mysql', 'INFORMATION_SCHEMA', 'test'));
 table_name
-VIEWS
+XTRADB_ENHANCEMENTS
 DROP TABLE IF EXISTS bug23037;
 DROP FUNCTION IF EXISTS get_value;
 SELECT COLUMN_NAME, MD5(COLUMN_DEFAULT), LENGTH(COLUMN_DEFAULT) FROM INFORMATION_SCHEMA.COLUMNS WHERE TABLE_NAME='bug23037';
@@ -1377,6 +1485,7 @@
 group by t.table_name order by num1, t.table_name;
 table_name	group_concat(t.table_schema, '.', t.table_name)	num1
 CHARACTER_SETS	information_schema.CHARACTER_SETS	1
+CLIENT_STATISTICS	information_schema.CLIENT_STATISTICS	1
 COLLATIONS	information_schema.COLLATIONS	1
 COLLATION_CHARACTER_SET_APPLICABILITY	information_schema.COLLATION_CHARACTER_SET_APPLICABILITY	1
 COLUMNS	information_schema.COLUMNS	1
@@ -1385,12 +1494,31 @@
 EVENTS	information_schema.EVENTS	1
 FILES	information_schema.FILES	1
 GLOBAL_STATUS	information_schema.GLOBAL_STATUS	1
+GLOBAL_TEMPORARY_TABLES	information_schema.GLOBAL_TEMPORARY_TABLES	1
 GLOBAL_VARIABLES	information_schema.GLOBAL_VARIABLES	1
+INDEX_STATISTICS	information_schema.INDEX_STATISTICS	1
+INNODB_BUFFER_POOL_PAGES	information_schema.INNODB_BUFFER_POOL_PAGES	1
+INNODB_BUFFER_POOL_PAGES_BLOB	information_schema.INNODB_BUFFER_POOL_PAGES_BLOB	1
+INNODB_BUFFER_POOL_PAGES_INDEX	information_schema.INNODB_BUFFER_POOL_PAGES_INDEX	1
+INNODB_CMP	information_schema.INNODB_CMP	1
+INNODB_CMPMEM	information_schema.INNODB_CMPMEM	1
+INNODB_CMPMEM_RESET	information_schema.INNODB_CMPMEM_RESET	1
+INNODB_CMP_RESET	information_schema.INNODB_CMP_RESET	1
+INNODB_INDEX_STATS	information_schema.INNODB_INDEX_STATS	1
+INNODB_LOCKS	information_schema.INNODB_LOCKS	1
+INNODB_LOCK_WAITS	information_schema.INNODB_LOCK_WAITS	1
+INNODB_RSEG	information_schema.INNODB_RSEG	1
+INNODB_SYS_INDEXES	information_schema.INNODB_SYS_INDEXES	1
+INNODB_SYS_STATS	information_schema.INNODB_SYS_STATS	1
+INNODB_SYS_TABLES	information_schema.INNODB_SYS_TABLES	1
+INNODB_TABLE_STATS	information_schema.INNODB_TABLE_STATS	1
+INNODB_TRX	information_schema.INNODB_TRX	1
 KEY_COLUMN_USAGE	information_schema.KEY_COLUMN_USAGE	1
 PARTITIONS	information_schema.PARTITIONS	1
 PLUGINS	information_schema.PLUGINS	1
 PROCESSLIST	information_schema.PROCESSLIST	1
 PROFILING	information_schema.PROFILING	1
+QUERY_RESPONSE_TIME	information_schema.QUERY_RESPONSE_TIME	1
 REFERENTIAL_CONSTRAINTS	information_schema.REFERENTIAL_CONSTRAINTS	1
 ROUTINES	information_schema.ROUTINES	1
 SCHEMATA	information_schema.SCHEMATA	1
@@ -1401,9 +1529,14 @@
 TABLES	information_schema.TABLES	1
 TABLE_CONSTRAINTS	information_schema.TABLE_CONSTRAINTS	1
 TABLE_PRIVILEGES	information_schema.TABLE_PRIVILEGES	1
+TABLE_STATISTICS	information_schema.TABLE_STATISTICS	1
+TEMPORARY_TABLES	information_schema.TEMPORARY_TABLES	1
+THREAD_STATISTICS	information_schema.THREAD_STATISTICS	1
 TRIGGERS	information_schema.TRIGGERS	1
 USER_PRIVILEGES	information_schema.USER_PRIVILEGES	1
+USER_STATISTICS	information_schema.USER_STATISTICS	1
 VIEWS	information_schema.VIEWS	1
+XTRADB_ENHANCEMENTS	information_schema.XTRADB_ENHANCEMENTS	1
 create table t1(f1 int);
 create view v1 as select f1+1 as a from t1;
 create table t2 (f1 int, f2 int);
--- a/mysql-test/r/information_schema_db.result
+++ b/mysql-test/r/information_schema_db.result
@@ -6,14 +6,17 @@
 show tables;
 Tables_in_information_schema
 CHARACTER_SETS
+CLIENT_STATISTICS
 COLLATIONS
 COLLATION_CHARACTER_SET_APPLICABILITY
 COLUMNS
 COLUMN_PRIVILEGES
+INDEX_STATISTICS
 ENGINES
 EVENTS
 FILES
 GLOBAL_STATUS
+GLOBAL_TEMPORARY_TABLES
 GLOBAL_VARIABLES
 KEY_COLUMN_USAGE
 PARTITIONS
@@ -22,6 +25,7 @@
 PROFILING
 REFERENTIAL_CONSTRAINTS
 ROUTINES
+QUERY_RESPONSE_TIME
 SCHEMATA
 SCHEMA_PRIVILEGES
 SESSION_STATUS
@@ -30,14 +34,39 @@
 TABLES
 TABLE_CONSTRAINTS
 TABLE_PRIVILEGES
+TEMPORARY_TABLES
+TABLE_STATISTICS
+THREAD_STATISTICS
 TRIGGERS
 USER_PRIVILEGES
+USER_STATISTICS
 VIEWS
+INNODB_BUFFER_POOL_PAGES_INDEX
+INNODB_RSEG
+INNODB_LOCKS
+INNODB_BUFFER_POOL_PAGES
+XTRADB_ENHANCEMENTS
+INNODB_TRX
+XTRADB_ADMIN_COMMAND
+INNODB_LOCK_WAITS
+INNODB_SYS_TABLES
+INNODB_CMP
+INNODB_SYS_STATS
+INNODB_CMP_RESET
+INNODB_CMPMEM
+INNODB_INDEX_STATS
+INNODB_SYS_INDEXES
+INNODB_BUFFER_POOL_PAGES_BLOB
+INNODB_CMPMEM_RESET
+INNODB_TABLE_STATS
 show tables from INFORMATION_SCHEMA like 'T%';
 Tables_in_information_schema (T%)
 TABLES
 TABLE_CONSTRAINTS
 TABLE_PRIVILEGES
+TEMPORARY_TABLES
+TABLE_STATISTICS
+THREAD_STATISTICS
 TRIGGERS
 create database `inf%`;
 create database mbase;
--- a/mysql-test/r/mysqlshow.result
+++ b/mysql-test/r/mysqlshow.result
@@ -80,14 +80,17 @@
 |                Tables                 |
 +---------------------------------------+
 | CHARACTER_SETS                        |
+| CLIENT_STATISTICS                     |
 | COLLATIONS                            |
 | COLLATION_CHARACTER_SET_APPLICABILITY |
 | COLUMNS                               |
 | COLUMN_PRIVILEGES                     |
+| INDEX_STATISTICS                      |
 | ENGINES                               |
 | EVENTS                                |
 | FILES                                 |
 | GLOBAL_STATUS                         |
+| GLOBAL_TEMPORARY_TABLES               |
 | GLOBAL_VARIABLES                      |
 | KEY_COLUMN_USAGE                      |
 | PARTITIONS                            |
@@ -96,6 +99,7 @@
 | PROFILING                             |
 | REFERENTIAL_CONSTRAINTS               |
 | ROUTINES                              |
+| QUERY_RESPONSE_TIME                   |
 | SCHEMATA                              |
 | SCHEMA_PRIVILEGES                     |
 | SESSION_STATUS                        |
@@ -104,23 +108,48 @@
 | TABLES                                |
 | TABLE_CONSTRAINTS                     |
 | TABLE_PRIVILEGES                      |
+| TEMPORARY_TABLES                      |
+| TABLE_STATISTICS                      |
+| THREAD_STATISTICS                     |
 | TRIGGERS                              |
 | USER_PRIVILEGES                       |
+| USER_STATISTICS                       |
 | VIEWS                                 |
+| INNODB_BUFFER_POOL_PAGES_INDEX        |
+| INNODB_RSEG                           |
+| INNODB_LOCKS                          |
+| INNODB_BUFFER_POOL_PAGES              |
+| XTRADB_ENHANCEMENTS                   |
+| INNODB_TRX                            |
+| XTRADB_ADMIN_COMMAND                  |
+| INNODB_LOCK_WAITS                     |
+| INNODB_SYS_TABLES                     |
+| INNODB_CMP                            |
+| INNODB_SYS_STATS                      |
+| INNODB_CMP_RESET                      |
+| INNODB_CMPMEM                         |
+| INNODB_INDEX_STATS                    |
+| INNODB_SYS_INDEXES                    |
+| INNODB_BUFFER_POOL_PAGES_BLOB         |
+| INNODB_CMPMEM_RESET                   |
+| INNODB_TABLE_STATS                    |
 +---------------------------------------+
 Database: INFORMATION_SCHEMA
 +---------------------------------------+
 |                Tables                 |
 +---------------------------------------+
 | CHARACTER_SETS                        |
+| CLIENT_STATISTICS                     |
 | COLLATIONS                            |
 | COLLATION_CHARACTER_SET_APPLICABILITY |
 | COLUMNS                               |
 | COLUMN_PRIVILEGES                     |
+| INDEX_STATISTICS                      |
 | ENGINES                               |
 | EVENTS                                |
 | FILES                                 |
 | GLOBAL_STATUS                         |
+| GLOBAL_TEMPORARY_TABLES               |
 | GLOBAL_VARIABLES                      |
 | KEY_COLUMN_USAGE                      |
 | PARTITIONS                            |
@@ -129,6 +158,7 @@
 | PROFILING                             |
 | REFERENTIAL_CONSTRAINTS               |
 | ROUTINES                              |
+| QUERY_RESPONSE_TIME                   |
 | SCHEMATA                              |
 | SCHEMA_PRIVILEGES                     |
 | SESSION_STATUS                        |
@@ -137,9 +167,31 @@
 | TABLES                                |
 | TABLE_CONSTRAINTS                     |
 | TABLE_PRIVILEGES                      |
+| TEMPORARY_TABLES                      |
+| TABLE_STATISTICS                      |
+| THREAD_STATISTICS                     |
 | TRIGGERS                              |
 | USER_PRIVILEGES                       |
+| USER_STATISTICS                       |
 | VIEWS                                 |
+| INNODB_BUFFER_POOL_PAGES_INDEX        |
+| INNODB_RSEG                           |
+| INNODB_LOCKS                          |
+| INNODB_BUFFER_POOL_PAGES              |
+| XTRADB_ENHANCEMENTS                   |
+| INNODB_TRX                            |
+| XTRADB_ADMIN_COMMAND                  |
+| INNODB_LOCK_WAITS                     |
+| INNODB_SYS_TABLES                     |
+| INNODB_CMP                            |
+| INNODB_SYS_STATS                      |
+| INNODB_CMP_RESET                      |
+| INNODB_CMPMEM                         |
+| INNODB_INDEX_STATS                    |
+| INNODB_SYS_INDEXES                    |
+| INNODB_BUFFER_POOL_PAGES_BLOB         |
+| INNODB_CMPMEM_RESET                   |
+| INNODB_TABLE_STATS                    |
 +---------------------------------------+
 Wildcard: inf_rmation_schema
 +--------------------+
--- a/mysql-test/r/profiling.result
+++ b/mysql-test/r/profiling.result
@@ -6,6 +6,8 @@
 Variable_name	Value
 profiling	OFF
 profiling_history_size	15
+profiling_server	OFF
+profiling_use_getrusage	OFF
 select @@profiling;
 @@profiling
 0
@@ -17,12 +19,16 @@
 Variable_name	Value
 profiling	OFF
 profiling_history_size	100
+profiling_server	OFF
+profiling_use_getrusage	OFF
 set session profiling = ON;
 set session profiling_history_size=30;
 show session variables like 'profil%';
 Variable_name	Value
 profiling	ON
 profiling_history_size	30
+profiling_server	OFF
+profiling_use_getrusage	OFF
 select @@profiling;
 @@profiling
 1
--- a/mysql-test/r/select.result
+++ b/mysql-test/r/select.result
@@ -2196,10 +2196,10 @@
 select * from (t1 as t2 left join t1 as t3 using (a)) inner join t1 on t1.a>1;
 a	a
 1	2
-2	2
-3	2
 1	3
+2	2
 2	3
+3	2
 3	3
 select * from t1 inner join (t1 as t2 left join t1 as t3 using (a)) on t1.a>1;
 a	a
--- a/mysql-test/suite/innodb/r/innodb.result
+++ b/mysql-test/suite/innodb/r/innodb.result
@@ -691,14 +691,16 @@
 select count(*) from t1 where sca_pic is null;
 count(*)
 2
-alter table t1 drop index sca_pic, add index sca_pic (cat_code, sca_pic);
+alter table t1 drop index sca_pic;
+alter table t1 add index sca_pic (cat_code, sca_pic);
 select count(*) from t1 where sca_code='PD' and sca_pic is null;
 count(*)
 1
 select count(*) from t1 where cat_code='E';
 count(*)
 0
-alter table t1 drop index sca_pic, add index (sca_pic, cat_code);
+alter table t1 drop index sca_pic;
+alter table t1 add index (sca_pic, cat_code);
 select count(*) from t1 where sca_code='PD' and sca_pic is null;
 count(*)
 1
@@ -1432,7 +1434,7 @@
 ) ENGINE=InnoDB DEFAULT CHARSET=latin1
 drop index id2 on t2;
 drop index id on t2;
-Got one of the listed errors
+ERROR HY000: Cannot drop index 'id': needed in a foreign key constraint
 show create table t2;
 Table	Create Table
 t2	CREATE TABLE `t2` (
@@ -1662,7 +1664,7 @@
 drop table t1;
 SELECT variable_value FROM information_schema.global_status WHERE LOWER(variable_name) = 'innodb_buffer_pool_pages_total';
 variable_value
-512
+8192
 SELECT variable_value FROM information_schema.global_status WHERE LOWER(variable_name) = 'innodb_page_size';
 variable_value
 16384
@@ -1671,7 +1673,7 @@
 71
 SELECT variable_value - @innodb_rows_inserted_orig FROM information_schema.global_status WHERE LOWER(variable_name) = 'innodb_rows_inserted';
 variable_value - @innodb_rows_inserted_orig
-1063
+1102
 SELECT variable_value - @innodb_rows_updated_orig FROM information_schema.global_status WHERE LOWER(variable_name) = 'innodb_rows_updated';
 variable_value - @innodb_rows_updated_orig
 865
@@ -1690,9 +1692,10 @@
 SELECT variable_value - @innodb_row_lock_time_avg_orig FROM information_schema.global_status WHERE LOWER(variable_name) = 'innodb_row_lock_time_avg';
 variable_value - @innodb_row_lock_time_avg_orig
 0
+SET @old_innodb_sync_spin_loops= @@global.innodb_sync_spin_loops;
 show variables like "innodb_sync_spin_loops";
 Variable_name	Value
-innodb_sync_spin_loops	20
+innodb_sync_spin_loops	30
 set global innodb_sync_spin_loops=1000;
 show variables like "innodb_sync_spin_loops";
 Variable_name	Value
@@ -1705,10 +1708,11 @@
 show variables like "innodb_sync_spin_loops";
 Variable_name	Value
 innodb_sync_spin_loops	20
+SET @@global.innodb_sync_spin_loops= @old_innodb_sync_spin_loops;
 SET @old_innodb_thread_concurrency= @@global.innodb_thread_concurrency;
 show variables like "innodb_thread_concurrency";
 Variable_name	Value
-innodb_thread_concurrency	8
+innodb_thread_concurrency	0
 set global innodb_thread_concurrency=1001;
 Warnings:
 Warning	1292	Truncated incorrect thread_concurrency value: '1001'
@@ -1894,7 +1898,7 @@
 id	select_type	table	type	possible_keys	key	key_len	ref	rows	Extra
 1	SIMPLE	t1	ref	v	v	13	const	#	Using where; Using index
 alter table t1 add unique(v);
-ERROR 23000: Duplicate entry '{ ' for key 'v_2'
+ERROR 23000: Duplicate entry 'v' for key 'v_2'
 alter table t1 add key(v);
 select concat('*',v,'*',c,'*',t,'*') as qq from t1 where v='a';
 qq
@@ -2301,6 +2305,8 @@
 ) ENGINE=InnoDB DEFAULT CHARSET=latin1
 drop table t1;
 create table t1 (v varchar(10), c char(10)) row_format=fixed;
+Warnings:
+Warning	1478	InnoDB: assuming ROW_FORMAT=COMPACT.
 show create table t1;
 Table	Create Table
 t1	CREATE TABLE `t1` (
--- a/mysql-test/suite/innodb/r/innodb_bug44369.result
+++ b/mysql-test/suite/innodb/r/innodb_bug44369.result
@@ -1,14 +1,14 @@
 create table bug44369 (DB_ROW_ID int) engine=innodb;
-ERROR HY000: Can't create table 'test.bug44369' (errno: -1)
+ERROR 42000: Incorrect column name 'DB_ROW_ID'
 create table bug44369 (db_row_id int) engine=innodb;
-ERROR HY000: Can't create table 'test.bug44369' (errno: -1)
+ERROR 42000: Incorrect column name 'db_row_id'
 show warnings;
 Level	Code	Message
-Warning	1005	Error creating table 'test/bug44369' with column name 'db_row_id'. 'db_row_id' is a reserved name. Please try to re-create the table with a different column name.
+Error	1166	Incorrect column name 'db_row_id'
 Error	1005	Can't create table 'test.bug44369' (errno: -1)
 create table bug44369 (db_TRX_Id int) engine=innodb;
-ERROR HY000: Can't create table 'test.bug44369' (errno: -1)
+ERROR 42000: Incorrect column name 'db_TRX_Id'
 show warnings;
 Level	Code	Message
-Warning	1005	Error creating table 'test/bug44369' with column name 'db_TRX_Id'. 'db_TRX_Id' is a reserved name. Please try to re-create the table with a different column name.
+Error	1166	Incorrect column name 'db_TRX_Id'
 Error	1005	Can't create table 'test.bug44369' (errno: -1)
--- a/mysql-test/suite/innodb/r/innodb_bug46000.result
+++ b/mysql-test/suite/innodb/r/innodb_bug46000.result
@@ -1,17 +1,19 @@
 create table bug46000(`id` int,key `GEN_CLUST_INDEX`(`id`))engine=innodb;
-ERROR HY000: Can't create table 'test.bug46000' (errno: -1)
+ERROR 42000: Incorrect index name 'GEN_CLUST_INDEX'
 create table bug46000(`id` int, key `GEN_clust_INDEX`(`id`))engine=innodb;
-ERROR HY000: Can't create table 'test.bug46000' (errno: -1)
+ERROR 42000: Incorrect index name 'GEN_CLUST_INDEX'
 show warnings;
 Level	Code	Message
-Warning	1005	Cannot Create Index with name 'GEN_CLUST_INDEX'. The name is reserved for the system default primary index.
+Warning	1280	Cannot Create Index with name 'GEN_CLUST_INDEX'. The name is reserved for the system default primary index.
+Error	1280	Incorrect index name 'GEN_CLUST_INDEX'
 Error	1005	Can't create table 'test.bug46000' (errno: -1)
 create table bug46000(id int) engine=innodb;
 create index GEN_CLUST_INDEX on bug46000(id);
-ERROR HY000: Can't create table '#sql-temporary' (errno: -1)
+ERROR 42000: Incorrect index name 'GEN_CLUST_INDEX'
 show warnings;
 Level	Code	Message
-Warning	1005	Cannot Create Index with name 'GEN_CLUST_INDEX'. The name is reserved for the system default primary index.
-Error	1005	Can't create table '#sql-temporary' (errno: -1)
+Warning	1280	Cannot Create Index with name 'GEN_CLUST_INDEX'. The name is reserved for the system default primary index.
+Error	1280	Incorrect index name 'GEN_CLUST_INDEX'
+Error	1030	Got error -1 from storage engine
 create index idx on bug46000(id);
 drop table bug46000;
--- a/mysql-test/suite/innodb/r/innodb_misc1.result
+++ b/mysql-test/suite/innodb/r/innodb_misc1.result
@@ -659,7 +659,7 @@
 commit;
 drop table t1, t2, t3, t5, t6, t8, t9;
 CREATE TABLE t1 (DB_ROW_ID int) engine=innodb;
-ERROR HY000: Can't create table 'test.t1' (errno: -1)
+ERROR 42000: Incorrect column name 'DB_ROW_ID'
 CREATE TABLE t1 (
 a BIGINT(20) NOT NULL,
 PRIMARY KEY  (a)
@@ -763,6 +763,7 @@
   CONSTRAINT `t1_t2` FOREIGN KEY (`id`) REFERENCES `t2` (`id`)
 ) ENGINE=InnoDB AUTO_INCREMENT=349 DEFAULT CHARSET=latin1
 DROP TABLE t1,t2;
+SET SESSION innodb_strict_mode = on;
 CREATE TABLE t1 (
 c01 CHAR(255), c02 CHAR(255), c03 CHAR(255), c04 CHAR(255),
 c05 CHAR(255), c06 CHAR(255), c07 CHAR(255), c08 CHAR(255),
--- a/mysql-test/suite/innodb/t/innodb-autoinc-44030.test
+++ b/mysql-test/suite/innodb/t/innodb-autoinc-44030.test
@@ -6,6 +6,8 @@
 drop table if exists t1;
 --enable_warnings
 
+let $innodb_file_format_check_orig=`select @@innodb_file_format_check`;
+
 #
 # 44030: Error: (1500) Couldn't read the MAX(ID) autoinc value from
 # the index (PRIMARY)
@@ -32,3 +34,6 @@
 INSERT INTO t1 VALUES(null);
 SELECT * FROM t1;
 DROP TABLE t1;
+
+-- disable_query_log
+eval SET GLOBAL innodb_file_format_check=$innodb_file_format_check_orig;
--- a/mysql-test/suite/innodb/t/innodb-autoinc.test
+++ b/mysql-test/suite/innodb/t/innodb-autoinc.test
@@ -6,6 +6,8 @@
 drop table if exists t1;
 --enable_warnings
 
+let $innodb_file_format_check_orig=`select @@innodb_file_format_check`;
+
 #
 # Bug #34335
 #
@@ -637,3 +639,6 @@
 -- source include/restart_mysqld.inc
 SHOW CREATE TABLE t1;
 DROP TABLE t1;
+
+-- disable_query_log
+eval SET GLOBAL innodb_file_format_check=$innodb_file_format_check_orig;
--- a/mysql-test/suite/innodb/t/innodb.test
+++ b/mysql-test/suite/innodb/t/innodb.test
@@ -427,11 +427,13 @@
 select count(*) from t1 where sca_code = 'PD';
 select count(*) from t1 where sca_code <= 'PD';
 select count(*) from t1 where sca_pic is null;
-alter table t1 drop index sca_pic, add index sca_pic (cat_code, sca_pic);
+alter table t1 drop index sca_pic;
+alter table t1 add index sca_pic (cat_code, sca_pic);
 select count(*) from t1 where sca_code='PD' and sca_pic is null;
 select count(*) from t1 where cat_code='E';
 
-alter table t1 drop index sca_pic, add index (sca_pic, cat_code);
+alter table t1 drop index sca_pic;
+alter table t1 add index (sca_pic, cat_code);
 select count(*) from t1 where sca_code='PD' and sca_pic is null;
 select count(*) from t1 where sca_pic >= 'n';
 select sca_pic from t1 where sca_pic is null;
@@ -1124,7 +1126,7 @@
 create index id2 on t2 (id);
 show create table t2;
 drop index id2 on t2;
---error 1025,1025
+--error ER_DROP_INDEX_FK
 drop index id on t2;
 show create table t2;
 drop table t2;
@@ -1292,6 +1294,7 @@
 
 # Test for testable InnoDB status variables. This test
 # uses previous ones(pages_created, rows_deleted, ...).
+--replace_result 8191 8192
 SELECT variable_value FROM information_schema.global_status WHERE LOWER(variable_name) = 'innodb_buffer_pool_pages_total';
 SELECT variable_value FROM information_schema.global_status WHERE LOWER(variable_name) = 'innodb_page_size';
 SELECT variable_value - @innodb_rows_deleted_orig FROM information_schema.global_status WHERE LOWER(variable_name) = 'innodb_rows_deleted';
@@ -1306,6 +1309,7 @@
 SELECT variable_value - @innodb_row_lock_time_avg_orig FROM information_schema.global_status WHERE LOWER(variable_name) = 'innodb_row_lock_time_avg';
 
 # Test for innodb_sync_spin_loops variable
+SET @old_innodb_sync_spin_loops= @@global.innodb_sync_spin_loops;
 show variables like "innodb_sync_spin_loops";
 set global innodb_sync_spin_loops=1000;
 show variables like "innodb_sync_spin_loops";
@@ -1313,6 +1317,7 @@
 show variables like "innodb_sync_spin_loops";
 set global innodb_sync_spin_loops=20;
 show variables like "innodb_sync_spin_loops";
+SET @@global.innodb_sync_spin_loops= @old_innodb_sync_spin_loops;
 
 # Test for innodb_thread_concurrency variable
 SET @old_innodb_thread_concurrency= @@global.innodb_thread_concurrency;
--- a/mysql-test/suite/innodb/t/innodb_bug44369.test
+++ b/mysql-test/suite/innodb/t/innodb_bug44369.test
@@ -6,16 +6,16 @@
 --source include/have_innodb.inc
 
 # This create table operation should fail.
---error ER_CANT_CREATE_TABLE
+--error ER_WRONG_COLUMN_NAME
 create table bug44369 (DB_ROW_ID int) engine=innodb;
 
 # This create should fail as well
---error ER_CANT_CREATE_TABLE
+--error ER_WRONG_COLUMN_NAME
 create table bug44369 (db_row_id int) engine=innodb;
 
 show warnings;
 
---error ER_CANT_CREATE_TABLE
+--error ER_WRONG_COLUMN_NAME
 create table bug44369 (db_TRX_Id int) engine=innodb;
 
 show warnings;
--- a/mysql-test/suite/innodb/t/innodb_bug46000.test
+++ b/mysql-test/suite/innodb/t/innodb_bug46000.test
@@ -7,11 +7,11 @@
 
 # This 'create table' operation should fail because of
 # using the reserve name as its index name.
---error ER_CANT_CREATE_TABLE
+--error ER_WRONG_NAME_FOR_INDEX
 create table bug46000(`id` int,key `GEN_CLUST_INDEX`(`id`))engine=innodb;
 
 # Mixed upper/lower case of the reserved key words
---error ER_CANT_CREATE_TABLE
+--error ER_WRONG_NAME_FOR_INDEX
 create table bug46000(`id` int, key `GEN_clust_INDEX`(`id`))engine=innodb;
 
 show warnings;
@@ -20,7 +20,7 @@
 
 # This 'create index' operation should fail.
 --replace_regex /'[^']*test.#sql-[0-9a-f_]*'/'#sql-temporary'/
---error ER_CANT_CREATE_TABLE
+--error ER_WRONG_NAME_FOR_INDEX
 create index GEN_CLUST_INDEX on bug46000(id);
 
 --replace_regex /'[^']*test.#sql-[0-9a-f_]*'/'#sql-temporary'/
--- a/mysql-test/suite/innodb/t/innodb_misc1.test
+++ b/mysql-test/suite/innodb/t/innodb_misc1.test
@@ -904,7 +904,7 @@
 drop table t1, t2, t3, t5, t6, t8, t9;
 
 # bug 18934, "InnoDB crashes when table uses column names like DB_ROW_ID"
---error 1005
+--error ER_WRONG_COLUMN_NAME
 CREATE TABLE t1 (DB_ROW_ID int) engine=innodb;
 
 #
@@ -1021,6 +1021,8 @@
 #
 # Bug #21101 (Prints wrong error message if max row size is too large)
 #
+#from innodb-1.0.8, any size is passed without innodb_strict_mode.
+SET SESSION innodb_strict_mode = on;
 --error 1118
 CREATE TABLE t1 (
 	c01 CHAR(255), c02 CHAR(255), c03 CHAR(255), c04 CHAR(255),
--- a/mysql-test/r/query_cache.result
+++ b/mysql-test/r/query_cache.result
@@ -1708,20 +1708,3 @@
 DROP TABLE t1;
 SET GLOBAL query_cache_size= default;
 End of 5.0 tests
-SET GLOBAL query_cache_size=1024*1024*512;
-CREATE TABLE t1 (a ENUM('rainbow'));
-INSERT INTO t1 VALUES (),(),(),(),();
-SELECT 1 FROM t1 GROUP BY (SELECT 1 FROM t1 ORDER BY AVG(LAST_INSERT_ID()));
-1
-1
-DROP TABLE t1;
-CREATE TABLE t1 (a LONGBLOB);
-INSERT INTO t1 SET a = 'aaaa';
-INSERT INTO t1 SET a = 'aaaa';
-SELECT 1 FROM t1 GROUP BY
-(SELECT LAST_INSERT_ID() FROM t1 ORDER BY MIN(a) ASC LIMIT 1);
-1
-1
-DROP TABLE t1;
-SET GLOBAL query_cache_size= default;
-End of 5.1 tests
--- a/mysql-test/t/query_cache.test
+++ b/mysql-test/t/query_cache.test
@@ -1289,23 +1289,3 @@
 SET GLOBAL query_cache_size= default;
 
 --echo End of 5.0 tests
-
-#
-# Bug #31157: Crash when select+order by the avg of some field within the
-# group by
-#
-SET GLOBAL query_cache_size=1024*1024*512;
-CREATE TABLE t1 (a ENUM('rainbow'));
-INSERT INTO t1 VALUES (),(),(),(),();
-SELECT 1 FROM t1 GROUP BY (SELECT 1 FROM t1 ORDER BY AVG(LAST_INSERT_ID()));
-DROP TABLE t1;
-CREATE TABLE t1 (a LONGBLOB);
-INSERT INTO t1 SET a = 'aaaa';
-INSERT INTO t1 SET a = 'aaaa';
-SELECT 1 FROM t1 GROUP BY
-  (SELECT LAST_INSERT_ID() FROM t1 ORDER BY MIN(a) ASC LIMIT 1);
-DROP TABLE t1;
-SET GLOBAL query_cache_size= default;
-
---echo End of 5.1 tests
-
--- a/mysql-test/suite/funcs_1/r/is_columns_is.result
+++ b/mysql-test/suite/funcs_1/r/is_columns_is.result
@@ -7,6 +7,27 @@
 NULL	information_schema	CHARACTER_SETS	DEFAULT_COLLATE_NAME	2		NO	varchar	32	96	NULL	NULL	utf8	utf8_general_ci	varchar(32)			select	
 NULL	information_schema	CHARACTER_SETS	DESCRIPTION	3		NO	varchar	60	180	NULL	NULL	utf8	utf8_general_ci	varchar(60)			select	
 NULL	information_schema	CHARACTER_SETS	MAXLEN	4	0	NO	bigint	NULL	NULL	19	0	NULL	NULL	bigint(3)			select	
+NULL	information_schema	CLIENT_STATISTICS	ACCESS_DENIED	20	0	NO	int	NULL	NULL	10	0	NULL	NULL	int(21)			select	
+NULL	information_schema	CLIENT_STATISTICS	BINLOG_BYTES_WRITTEN	9	0	NO	int	NULL	NULL	10	0	NULL	NULL	int(21)			select	
+NULL	information_schema	CLIENT_STATISTICS	BUSY_TIME	5	0	NO	int	NULL	NULL	10	0	NULL	NULL	int(21)			select	
+NULL	information_schema	CLIENT_STATISTICS	BYTES_RECEIVED	7	0	NO	int	NULL	NULL	10	0	NULL	NULL	int(21)			select	
+NULL	information_schema	CLIENT_STATISTICS	BYTES_SENT	8	0	NO	int	NULL	NULL	10	0	NULL	NULL	int(21)			select	
+NULL	information_schema	CLIENT_STATISTICS	CLIENT	1		NO	varchar	64	192	NULL	NULL	utf8	utf8_general_ci	varchar(64)			select	
+NULL	information_schema	CLIENT_STATISTICS	COMMIT_TRANSACTIONS	16	0	NO	int	NULL	NULL	10	0	NULL	NULL	int(21)			select	
+NULL	information_schema	CLIENT_STATISTICS	CONCURRENT_CONNECTIONS	3	0	NO	int	NULL	NULL	10	0	NULL	NULL	int(21)			select	
+NULL	information_schema	CLIENT_STATISTICS	CONNECTED_TIME	4	0	NO	int	NULL	NULL	10	0	NULL	NULL	int(21)			select	
+NULL	information_schema	CLIENT_STATISTICS	CPU_TIME	6	0	NO	int	NULL	NULL	10	0	NULL	NULL	int(21)			select	
+NULL	information_schema	CLIENT_STATISTICS	DENIED_CONNECTIONS	18	0	NO	int	NULL	NULL	10	0	NULL	NULL	int(21)			select	
+NULL	information_schema	CLIENT_STATISTICS	EMPTY_QUERIES	21	0	NO	int	NULL	NULL	10	0	NULL	NULL	int(21)			select	
+NULL	information_schema	CLIENT_STATISTICS	LOST_CONNECTIONS	19	0	NO	int	NULL	NULL	10	0	NULL	NULL	int(21)			select	
+NULL	information_schema	CLIENT_STATISTICS	OTHER_COMMANDS	15	0	NO	int	NULL	NULL	10	0	NULL	NULL	int(21)			select	
+NULL	information_schema	CLIENT_STATISTICS	ROLLBACK_TRANSACTIONS	17	0	NO	int	NULL	NULL	10	0	NULL	NULL	int(21)			select	
+NULL	information_schema	CLIENT_STATISTICS	ROWS_FETCHED	10	0	NO	int	NULL	NULL	10	0	NULL	NULL	int(21)			select	
+NULL	information_schema	CLIENT_STATISTICS	ROWS_UPDATED	11	0	NO	int	NULL	NULL	10	0	NULL	NULL	int(21)			select	
+NULL	information_schema	CLIENT_STATISTICS	SELECT_COMMANDS	13	0	NO	int	NULL	NULL	10	0	NULL	NULL	int(21)			select	
+NULL	information_schema	CLIENT_STATISTICS	TABLE_ROWS_READ	12	0	NO	int	NULL	NULL	10	0	NULL	NULL	int(21)			select	
+NULL	information_schema	CLIENT_STATISTICS	TOTAL_CONNECTIONS	2	0	NO	int	NULL	NULL	10	0	NULL	NULL	int(21)			select	
+NULL	information_schema	CLIENT_STATISTICS	UPDATE_COMMANDS	14	0	NO	int	NULL	NULL	10	0	NULL	NULL	int(21)			select	
 NULL	information_schema	COLLATIONS	CHARACTER_SET_NAME	2		NO	varchar	32	96	NULL	NULL	utf8	utf8_general_ci	varchar(32)			select	
 NULL	information_schema	COLLATIONS	COLLATION_NAME	1		NO	varchar	32	96	NULL	NULL	utf8	utf8_general_ci	varchar(32)			select	
 NULL	information_schema	COLLATIONS	ID	3	0	NO	bigint	NULL	NULL	19	0	NULL	NULL	bigint(11)			select	
@@ -111,8 +132,132 @@
 NULL	information_schema	FILES	VERSION	25	NULL	YES	bigint	NULL	NULL	20	0	NULL	NULL	bigint(21) unsigned			select	
 NULL	information_schema	GLOBAL_STATUS	VARIABLE_NAME	1		NO	varchar	64	192	NULL	NULL	utf8	utf8_general_ci	varchar(64)			select	
 NULL	information_schema	GLOBAL_STATUS	VARIABLE_VALUE	2	NULL	YES	varchar	1024	3072	NULL	NULL	utf8	utf8_general_ci	varchar(1024)			select	
+NULL	information_schema	GLOBAL_TEMPORARY_TABLES	AVG_ROW_LENGTH	7	0	NO	bigint	NULL	NULL	20	0	NULL	NULL	bigint(21) unsigned			select	
+NULL	information_schema	GLOBAL_TEMPORARY_TABLES	CREATE_TIME	10	NULL	YES	datetime	NULL	NULL	NULL	NULL	NULL	NULL	datetime			select	
+NULL	information_schema	GLOBAL_TEMPORARY_TABLES	DATA_LENGTH	8	0	NO	bigint	NULL	NULL	20	0	NULL	NULL	bigint(21) unsigned			select	
+NULL	information_schema	GLOBAL_TEMPORARY_TABLES	ENGINE	4		NO	varchar	64	192	NULL	NULL	utf8	utf8_general_ci	varchar(64)			select	
+NULL	information_schema	GLOBAL_TEMPORARY_TABLES	INDEX_LENGTH	9	0	NO	bigint	NULL	NULL	20	0	NULL	NULL	bigint(21) unsigned			select	
+NULL	information_schema	GLOBAL_TEMPORARY_TABLES	NAME	5		NO	varchar	512	1536	NULL	NULL	utf8	utf8_general_ci	varchar(512)			select	
+NULL	information_schema	GLOBAL_TEMPORARY_TABLES	SESSION_ID	1	0	NO	bigint	NULL	NULL	19	0	NULL	NULL	bigint(4)			select	
+NULL	information_schema	GLOBAL_TEMPORARY_TABLES	TABLE_NAME	3		NO	varchar	64	192	NULL	NULL	utf8	utf8_general_ci	varchar(64)			select	
+NULL	information_schema	GLOBAL_TEMPORARY_TABLES	TABLE_ROWS	6	0	NO	bigint	NULL	NULL	20	0	NULL	NULL	bigint(21) unsigned			select	
+NULL	information_schema	GLOBAL_TEMPORARY_TABLES	TABLE_SCHEMA	2		NO	varchar	64	192	NULL	NULL	utf8	utf8_general_ci	varchar(64)			select	
+NULL	information_schema	GLOBAL_TEMPORARY_TABLES	UPDATE_TIME	11	NULL	YES	datetime	NULL	NULL	NULL	NULL	NULL	NULL	datetime			select	
 NULL	information_schema	GLOBAL_VARIABLES	VARIABLE_NAME	1		NO	varchar	64	192	NULL	NULL	utf8	utf8_general_ci	varchar(64)			select	
 NULL	information_schema	GLOBAL_VARIABLES	VARIABLE_VALUE	2	NULL	YES	varchar	1024	3072	NULL	NULL	utf8	utf8_general_ci	varchar(1024)			select	
+NULL	information_schema	INDEX_STATISTICS	INDEX_NAME	3		NO	varchar	192	576	NULL	NULL	utf8	utf8_general_ci	varchar(192)			select	
+NULL	information_schema	INDEX_STATISTICS	ROWS_READ	4	0	NO	int	NULL	NULL	10	0	NULL	NULL	int(21)			select	
+NULL	information_schema	INDEX_STATISTICS	TABLE_NAME	2		NO	varchar	192	576	NULL	NULL	utf8	utf8_general_ci	varchar(192)			select	
+NULL	information_schema	INDEX_STATISTICS	TABLE_SCHEMA	1		NO	varchar	192	576	NULL	NULL	utf8	utf8_general_ci	varchar(192)			select	
+NULL	information_schema	INNODB_BUFFER_POOL_PAGES	fix_count	5	0	NO	bigint	NULL	NULL	20	0	NULL	NULL	bigint(21) unsigned			select	
+NULL	information_schema	INNODB_BUFFER_POOL_PAGES	flush_type	6	0	NO	bigint	NULL	NULL	20	0	NULL	NULL	bigint(21) unsigned			select	
+NULL	information_schema	INNODB_BUFFER_POOL_PAGES	lru_position	4	0	NO	bigint	NULL	NULL	20	0	NULL	NULL	bigint(21) unsigned			select	
+NULL	information_schema	INNODB_BUFFER_POOL_PAGES	page_no	3	0	NO	bigint	NULL	NULL	20	0	NULL	NULL	bigint(21) unsigned			select	
+NULL	information_schema	INNODB_BUFFER_POOL_PAGES	page_type	1	NULL	YES	varchar	64	192	NULL	NULL	utf8	utf8_general_ci	varchar(64)			select	
+NULL	information_schema	INNODB_BUFFER_POOL_PAGES	space_id	2	0	NO	bigint	NULL	NULL	20	0	NULL	NULL	bigint(21) unsigned			select	
+NULL	information_schema	INNODB_BUFFER_POOL_PAGES_BLOB	compressed	3	0	NO	bigint	NULL	NULL	20	0	NULL	NULL	bigint(21) unsigned			select	
+NULL	information_schema	INNODB_BUFFER_POOL_PAGES_BLOB	fix_count	7	0	NO	bigint	NULL	NULL	20	0	NULL	NULL	bigint(21) unsigned			select	
+NULL	information_schema	INNODB_BUFFER_POOL_PAGES_BLOB	flush_type	8	0	NO	bigint	NULL	NULL	20	0	NULL	NULL	bigint(21) unsigned			select	
+NULL	information_schema	INNODB_BUFFER_POOL_PAGES_BLOB	lru_position	6	0	NO	bigint	NULL	NULL	20	0	NULL	NULL	bigint(21) unsigned			select	
+NULL	information_schema	INNODB_BUFFER_POOL_PAGES_BLOB	next_page_no	5	0	NO	bigint	NULL	NULL	20	0	NULL	NULL	bigint(21) unsigned			select	
+NULL	information_schema	INNODB_BUFFER_POOL_PAGES_BLOB	page_no	2	0	NO	bigint	NULL	NULL	20	0	NULL	NULL	bigint(21) unsigned			select	
+NULL	information_schema	INNODB_BUFFER_POOL_PAGES_BLOB	part_len	4	0	NO	bigint	NULL	NULL	20	0	NULL	NULL	bigint(21) unsigned			select	
+NULL	information_schema	INNODB_BUFFER_POOL_PAGES_BLOB	space_id	1	0	NO	bigint	NULL	NULL	20	0	NULL	NULL	bigint(21) unsigned			select	
+NULL	information_schema	INNODB_BUFFER_POOL_PAGES_INDEX	access_time	7	0	NO	bigint	NULL	NULL	20	0	NULL	NULL	bigint(21) unsigned			select	
+NULL	information_schema	INNODB_BUFFER_POOL_PAGES_INDEX	data_size	5	0	NO	bigint	NULL	NULL	20	0	NULL	NULL	bigint(21) unsigned			select	
+NULL	information_schema	INNODB_BUFFER_POOL_PAGES_INDEX	dirty	9	0	NO	bigint	NULL	NULL	20	0	NULL	NULL	bigint(21) unsigned			select	
+NULL	information_schema	INNODB_BUFFER_POOL_PAGES_INDEX	fix_count	12	0	NO	bigint	NULL	NULL	20	0	NULL	NULL	bigint(21) unsigned			select	
+NULL	information_schema	INNODB_BUFFER_POOL_PAGES_INDEX	flush_type	13	0	NO	bigint	NULL	NULL	20	0	NULL	NULL	bigint(21) unsigned			select	
+NULL	information_schema	INNODB_BUFFER_POOL_PAGES_INDEX	hashed	6	0	NO	bigint	NULL	NULL	20	0	NULL	NULL	bigint(21) unsigned			select	
+NULL	information_schema	INNODB_BUFFER_POOL_PAGES_INDEX	index_id	1	0	NO	bigint	NULL	NULL	20	0	NULL	NULL	bigint(21) unsigned			select	
+NULL	information_schema	INNODB_BUFFER_POOL_PAGES_INDEX	lru_position	11	0	NO	bigint	NULL	NULL	20	0	NULL	NULL	bigint(21) unsigned			select	
+NULL	information_schema	INNODB_BUFFER_POOL_PAGES_INDEX	modified	8	0	NO	bigint	NULL	NULL	20	0	NULL	NULL	bigint(21) unsigned			select	
+NULL	information_schema	INNODB_BUFFER_POOL_PAGES_INDEX	n_recs	4	0	NO	bigint	NULL	NULL	20	0	NULL	NULL	bigint(21) unsigned			select	
+NULL	information_schema	INNODB_BUFFER_POOL_PAGES_INDEX	old	10	0	NO	bigint	NULL	NULL	20	0	NULL	NULL	bigint(21) unsigned			select	
+NULL	information_schema	INNODB_BUFFER_POOL_PAGES_INDEX	page_no	3	0	NO	bigint	NULL	NULL	20	0	NULL	NULL	bigint(21) unsigned			select	
+NULL	information_schema	INNODB_BUFFER_POOL_PAGES_INDEX	space_id	2	0	NO	bigint	NULL	NULL	20	0	NULL	NULL	bigint(21) unsigned			select	
+NULL	information_schema	INNODB_CMP	compress_ops	2	0	NO	int	NULL	NULL	10	0	NULL	NULL	int(11)			select	
+NULL	information_schema	INNODB_CMP	compress_ops_ok	3	0	NO	int	NULL	NULL	10	0	NULL	NULL	int(11)			select	
+NULL	information_schema	INNODB_CMP	compress_time	4	0	NO	int	NULL	NULL	10	0	NULL	NULL	int(11)			select	
+NULL	information_schema	INNODB_CMP	page_size	1	0	NO	int	NULL	NULL	10	0	NULL	NULL	int(5)			select	
+NULL	information_schema	INNODB_CMP	uncompress_ops	5	0	NO	int	NULL	NULL	10	0	NULL	NULL	int(11)			select	
+NULL	information_schema	INNODB_CMP	uncompress_time	6	0	NO	int	NULL	NULL	10	0	NULL	NULL	int(11)			select	
+NULL	information_schema	INNODB_CMPMEM	pages_free	3	0	NO	int	NULL	NULL	10	0	NULL	NULL	int(11)			select	
+NULL	information_schema	INNODB_CMPMEM	pages_used	2	0	NO	int	NULL	NULL	10	0	NULL	NULL	int(11)			select	
+NULL	information_schema	INNODB_CMPMEM	page_size	1	0	NO	int	NULL	NULL	10	0	NULL	NULL	int(5)			select	
+NULL	information_schema	INNODB_CMPMEM	relocation_ops	4	0	NO	bigint	NULL	NULL	19	0	NULL	NULL	bigint(21)			select	
+NULL	information_schema	INNODB_CMPMEM	relocation_time	5	0	NO	int	NULL	NULL	10	0	NULL	NULL	int(11)			select	
+NULL	information_schema	INNODB_CMPMEM_RESET	pages_free	3	0	NO	int	NULL	NULL	10	0	NULL	NULL	int(11)			select	
+NULL	information_schema	INNODB_CMPMEM_RESET	pages_used	2	0	NO	int	NULL	NULL	10	0	NULL	NULL	int(11)			select	
+NULL	information_schema	INNODB_CMPMEM_RESET	page_size	1	0	NO	int	NULL	NULL	10	0	NULL	NULL	int(5)			select	
+NULL	information_schema	INNODB_CMPMEM_RESET	relocation_ops	4	0	NO	bigint	NULL	NULL	19	0	NULL	NULL	bigint(21)			select	
+NULL	information_schema	INNODB_CMPMEM_RESET	relocation_time	5	0	NO	int	NULL	NULL	10	0	NULL	NULL	int(11)			select	
+NULL	information_schema	INNODB_CMP_RESET	compress_ops	2	0	NO	int	NULL	NULL	10	0	NULL	NULL	int(11)			select	
+NULL	information_schema	INNODB_CMP_RESET	compress_ops_ok	3	0	NO	int	NULL	NULL	10	0	NULL	NULL	int(11)			select	
+NULL	information_schema	INNODB_CMP_RESET	compress_time	4	0	NO	int	NULL	NULL	10	0	NULL	NULL	int(11)			select	
+NULL	information_schema	INNODB_CMP_RESET	page_size	1	0	NO	int	NULL	NULL	10	0	NULL	NULL	int(5)			select	
+NULL	information_schema	INNODB_CMP_RESET	uncompress_ops	5	0	NO	int	NULL	NULL	10	0	NULL	NULL	int(11)			select	
+NULL	information_schema	INNODB_CMP_RESET	uncompress_time	6	0	NO	int	NULL	NULL	10	0	NULL	NULL	int(11)			select	
+NULL	information_schema	INNODB_INDEX_STATS	fields	4	0	NO	bigint	NULL	NULL	20	0	NULL	NULL	bigint(21) unsigned			select	
+NULL	information_schema	INNODB_INDEX_STATS	index_name	3		NO	varchar	192	576	NULL	NULL	utf8	utf8_general_ci	varchar(192)			select	
+NULL	information_schema	INNODB_INDEX_STATS	index_size	6	0	NO	bigint	NULL	NULL	20	0	NULL	NULL	bigint(21) unsigned			select	
+NULL	information_schema	INNODB_INDEX_STATS	leaf_pages	7	0	NO	bigint	NULL	NULL	20	0	NULL	NULL	bigint(21) unsigned			select	
+NULL	information_schema	INNODB_INDEX_STATS	row_per_keys	5		NO	varchar	256	768	NULL	NULL	utf8	utf8_general_ci	varchar(256)			select	
+NULL	information_schema	INNODB_INDEX_STATS	table_name	2		NO	varchar	192	576	NULL	NULL	utf8	utf8_general_ci	varchar(192)			select	
+NULL	information_schema	INNODB_INDEX_STATS	table_schema	1		NO	varchar	192	576	NULL	NULL	utf8	utf8_general_ci	varchar(192)			select	
+NULL	information_schema	INNODB_LOCKS	lock_data	10	NULL	YES	varchar	8192	24576	NULL	NULL	utf8	utf8_general_ci	varchar(8192)			select	
+NULL	information_schema	INNODB_LOCKS	lock_id	1		NO	varchar	81	243	NULL	NULL	utf8	utf8_general_ci	varchar(81)			select	
+NULL	information_schema	INNODB_LOCKS	lock_index	6	NULL	YES	varchar	1024	3072	NULL	NULL	utf8	utf8_general_ci	varchar(1024)			select	
+NULL	information_schema	INNODB_LOCKS	lock_mode	3		NO	varchar	32	96	NULL	NULL	utf8	utf8_general_ci	varchar(32)			select	
+NULL	information_schema	INNODB_LOCKS	lock_page	8	NULL	YES	bigint	NULL	NULL	20	0	NULL	NULL	bigint(21) unsigned			select	
+NULL	information_schema	INNODB_LOCKS	lock_rec	9	NULL	YES	bigint	NULL	NULL	20	0	NULL	NULL	bigint(21) unsigned			select	
+NULL	information_schema	INNODB_LOCKS	lock_space	7	NULL	YES	bigint	NULL	NULL	20	0	NULL	NULL	bigint(21) unsigned			select	
+NULL	information_schema	INNODB_LOCKS	lock_table	5		NO	varchar	1024	3072	NULL	NULL	utf8	utf8_general_ci	varchar(1024)			select	
+NULL	information_schema	INNODB_LOCKS	lock_trx_id	2		NO	varchar	18	54	NULL	NULL	utf8	utf8_general_ci	varchar(18)			select	
+NULL	information_schema	INNODB_LOCKS	lock_type	4		NO	varchar	32	96	NULL	NULL	utf8	utf8_general_ci	varchar(32)			select	
+NULL	information_schema	INNODB_LOCK_WAITS	blocking_lock_id	4		NO	varchar	81	243	NULL	NULL	utf8	utf8_general_ci	varchar(81)			select	
+NULL	information_schema	INNODB_LOCK_WAITS	blocking_trx_id	3		NO	varchar	18	54	NULL	NULL	utf8	utf8_general_ci	varchar(18)			select	
+NULL	information_schema	INNODB_LOCK_WAITS	requested_lock_id	2		NO	varchar	81	243	NULL	NULL	utf8	utf8_general_ci	varchar(81)			select	
+NULL	information_schema	INNODB_LOCK_WAITS	requesting_trx_id	1		NO	varchar	18	54	NULL	NULL	utf8	utf8_general_ci	varchar(18)			select	
+NULL	information_schema	INNODB_RSEG	curr_size	6	0	NO	bigint	NULL	NULL	20	0	NULL	NULL	bigint(21) unsigned			select	
+NULL	information_schema	INNODB_RSEG	max_size	5	0	NO	bigint	NULL	NULL	20	0	NULL	NULL	bigint(21) unsigned			select	
+NULL	information_schema	INNODB_RSEG	page_no	4	0	NO	bigint	NULL	NULL	20	0	NULL	NULL	bigint(21) unsigned			select	
+NULL	information_schema	INNODB_RSEG	rseg_id	1	0	NO	bigint	NULL	NULL	20	0	NULL	NULL	bigint(21) unsigned			select	
+NULL	information_schema	INNODB_RSEG	space_id	2	0	NO	bigint	NULL	NULL	20	0	NULL	NULL	bigint(21) unsigned			select	
+NULL	information_schema	INNODB_RSEG	zip_size	3	0	NO	bigint	NULL	NULL	20	0	NULL	NULL	bigint(21) unsigned			select	
+NULL	information_schema	INNODB_SYS_INDEXES	ID	2	0	NO	bigint	NULL	NULL	20	0	NULL	NULL	bigint(21) unsigned			select	
+NULL	information_schema	INNODB_SYS_INDEXES	NAME	3		NO	varchar	192	576	NULL	NULL	utf8	utf8_general_ci	varchar(192)			select	
+NULL	information_schema	INNODB_SYS_INDEXES	N_FIELDS	4	0	NO	bigint	NULL	NULL	20	0	NULL	NULL	bigint(21) unsigned			select	
+NULL	information_schema	INNODB_SYS_INDEXES	PAGE_NO	7	0	NO	bigint	NULL	NULL	20	0	NULL	NULL	bigint(21) unsigned			select	
+NULL	information_schema	INNODB_SYS_INDEXES	SPACE	6	0	NO	bigint	NULL	NULL	20	0	NULL	NULL	bigint(21) unsigned			select	
+NULL	information_schema	INNODB_SYS_INDEXES	TABLE_ID	1	0	NO	bigint	NULL	NULL	20	0	NULL	NULL	bigint(21) unsigned			select	
+NULL	information_schema	INNODB_SYS_INDEXES	TYPE	5	0	NO	bigint	NULL	NULL	20	0	NULL	NULL	bigint(21) unsigned			select	
+NULL	information_schema	INNODB_SYS_STATS	DIFF_VALS	3	0	NO	bigint	NULL	NULL	20	0	NULL	NULL	bigint(21) unsigned			select	
+NULL	information_schema	INNODB_SYS_STATS	INDEX_ID	1	0	NO	bigint	NULL	NULL	20	0	NULL	NULL	bigint(21) unsigned			select	
+NULL	information_schema	INNODB_SYS_STATS	KEY_COLS	2	0	NO	bigint	NULL	NULL	20	0	NULL	NULL	bigint(21) unsigned			select	
+NULL	information_schema	INNODB_SYS_TABLES	CLUSTER_NAME	8		NO	varchar	192	576	NULL	NULL	utf8	utf8_general_ci	varchar(192)			select	
+NULL	information_schema	INNODB_SYS_TABLES	ID	3	0	NO	bigint	NULL	NULL	20	0	NULL	NULL	bigint(21) unsigned			select	
+NULL	information_schema	INNODB_SYS_TABLES	MIX_ID	6	0	NO	bigint	NULL	NULL	20	0	NULL	NULL	bigint(21) unsigned			select	
+NULL	information_schema	INNODB_SYS_TABLES	MIX_LEN	7	0	NO	bigint	NULL	NULL	20	0	NULL	NULL	bigint(21) unsigned			select	
+NULL	information_schema	INNODB_SYS_TABLES	NAME	2		NO	varchar	192	576	NULL	NULL	utf8	utf8_general_ci	varchar(192)			select	
+NULL	information_schema	INNODB_SYS_TABLES	N_COLS	4	0	NO	bigint	NULL	NULL	20	0	NULL	NULL	bigint(21) unsigned			select	
+NULL	information_schema	INNODB_SYS_TABLES	SCHEMA	1		NO	varchar	192	576	NULL	NULL	utf8	utf8_general_ci	varchar(192)			select	
+NULL	information_schema	INNODB_SYS_TABLES	SPACE	9	0	NO	bigint	NULL	NULL	20	0	NULL	NULL	bigint(21) unsigned			select	
+NULL	information_schema	INNODB_SYS_TABLES	TYPE	5	0	NO	bigint	NULL	NULL	20	0	NULL	NULL	bigint(21) unsigned			select	
+NULL	information_schema	INNODB_TABLE_STATS	clust_size	4	0	NO	bigint	NULL	NULL	20	0	NULL	NULL	bigint(21) unsigned			select	
+NULL	information_schema	INNODB_TABLE_STATS	modified	6	0	NO	bigint	NULL	NULL	20	0	NULL	NULL	bigint(21) unsigned			select	
+NULL	information_schema	INNODB_TABLE_STATS	other_size	5	0	NO	bigint	NULL	NULL	20	0	NULL	NULL	bigint(21) unsigned			select	
+NULL	information_schema	INNODB_TABLE_STATS	rows	3	0	NO	bigint	NULL	NULL	20	0	NULL	NULL	bigint(21) unsigned			select	
+NULL	information_schema	INNODB_TABLE_STATS	table_name	2		NO	varchar	192	576	NULL	NULL	utf8	utf8_general_ci	varchar(192)			select	
+NULL	information_schema	INNODB_TABLE_STATS	table_schema	1		NO	varchar	192	576	NULL	NULL	utf8	utf8_general_ci	varchar(192)			select	
+NULL	information_schema	INNODB_TRX	trx_id	1		NO	varchar	18	54	NULL	NULL	utf8	utf8_general_ci	varchar(18)			select	
+NULL	information_schema	INNODB_TRX	trx_mysql_thread_id	7	0	NO	bigint	NULL	NULL	20	0	NULL	NULL	bigint(21) unsigned			select	
+NULL	information_schema	INNODB_TRX	trx_query	8	NULL	YES	varchar	1024	3072	NULL	NULL	utf8	utf8_general_ci	varchar(1024)			select	
+NULL	information_schema	INNODB_TRX	trx_requested_lock_id	4	NULL	YES	varchar	81	243	NULL	NULL	utf8	utf8_general_ci	varchar(81)			select	
+NULL	information_schema	INNODB_TRX	trx_started	3	0000-00-00 00:00:00	NO	datetime	NULL	NULL	NULL	NULL	NULL	NULL	datetime			select	
+NULL	information_schema	INNODB_TRX	trx_state	2		NO	varchar	13	39	NULL	NULL	utf8	utf8_general_ci	varchar(13)			select	
+NULL	information_schema	INNODB_TRX	trx_wait_started	5	NULL	YES	datetime	NULL	NULL	NULL	NULL	NULL	NULL	datetime			select	
+NULL	information_schema	INNODB_TRX	trx_weight	6	0	NO	bigint	NULL	NULL	20	0	NULL	NULL	bigint(21) unsigned			select	
 NULL	information_schema	KEY_COLUMN_USAGE	COLUMN_NAME	7		NO	varchar	64	192	NULL	NULL	utf8	utf8_general_ci	varchar(64)			select	
 NULL	information_schema	KEY_COLUMN_USAGE	CONSTRAINT_CATALOG	1	NULL	YES	varchar	512	1536	NULL	NULL	utf8	utf8_general_ci	varchar(512)			select	
 NULL	information_schema	KEY_COLUMN_USAGE	CONSTRAINT_NAME	3		NO	varchar	64	192	NULL	NULL	utf8	utf8_general_ci	varchar(64)			select	
@@ -167,7 +312,11 @@
 NULL	information_schema	PROCESSLIST	INFO	8	NULL	YES	longtext	4294967295	4294967295	NULL	NULL	utf8	utf8_general_ci	longtext			select	
 NULL	information_schema	PROCESSLIST	STATE	7	NULL	YES	varchar	64	192	NULL	NULL	utf8	utf8_general_ci	varchar(64)			select	
 NULL	information_schema	PROCESSLIST	TIME	6	0	NO	int	NULL	NULL	10	0	NULL	NULL	int(7)			select	
+NULL	information_schema	PROCESSLIST	TIME_MS	9	0	NO	bigint	NULL	NULL	19	0	NULL	NULL	bigint(21)			select	
 NULL	information_schema	PROCESSLIST	USER	2		NO	varchar	16	48	NULL	NULL	utf8	utf8_general_ci	varchar(16)			select	
+NULL	information_schema	QUERY_RESPONSE_TIME	count	2	0	NO	int	NULL	NULL	10	0	NULL	NULL	int(11) unsigned			select	
+NULL	information_schema	QUERY_RESPONSE_TIME	time	1		NO	varchar	14	42	NULL	NULL	utf8	utf8_general_ci	varchar(14)			select	
+NULL	information_schema	QUERY_RESPONSE_TIME	total	3		NO	varchar	14	42	NULL	NULL	utf8	utf8_general_ci	varchar(14)			select	
 NULL	information_schema	REFERENTIAL_CONSTRAINTS	CONSTRAINT_CATALOG	1	NULL	YES	varchar	512	1536	NULL	NULL	utf8	utf8_general_ci	varchar(512)			select	
 NULL	information_schema	REFERENTIAL_CONSTRAINTS	CONSTRAINT_NAME	3		NO	varchar	64	192	NULL	NULL	utf8	utf8_general_ci	varchar(64)			select	
 NULL	information_schema	REFERENTIAL_CONSTRAINTS	CONSTRAINT_SCHEMA	2		NO	varchar	64	192	NULL	NULL	utf8	utf8_general_ci	varchar(64)			select	
@@ -264,6 +413,43 @@
 NULL	information_schema	TABLE_PRIVILEGES	TABLE_CATALOG	2	NULL	YES	varchar	512	1536	NULL	NULL	utf8	utf8_general_ci	varchar(512)			select	
 NULL	information_schema	TABLE_PRIVILEGES	TABLE_NAME	4		NO	varchar	64	192	NULL	NULL	utf8	utf8_general_ci	varchar(64)			select	
 NULL	information_schema	TABLE_PRIVILEGES	TABLE_SCHEMA	3		NO	varchar	64	192	NULL	NULL	utf8	utf8_general_ci	varchar(64)			select	
+NULL	information_schema	TABLE_STATISTICS	ROWS_CHANGED	4	0	NO	int	NULL	NULL	10	0	NULL	NULL	int(21)			select	
+NULL	information_schema	TABLE_STATISTICS	ROWS_CHANGED_X_INDEXES	5	0	NO	int	NULL	NULL	10	0	NULL	NULL	int(21)			select	
+NULL	information_schema	TABLE_STATISTICS	ROWS_READ	3	0	NO	int	NULL	NULL	10	0	NULL	NULL	int(21)			select	
+NULL	information_schema	TABLE_STATISTICS	TABLE_NAME	2		NO	varchar	192	576	NULL	NULL	utf8	utf8_general_ci	varchar(192)			select	
+NULL	information_schema	TABLE_STATISTICS	TABLE_SCHEMA	1		NO	varchar	192	576	NULL	NULL	utf8	utf8_general_ci	varchar(192)			select	
+NULL	information_schema	TEMPORARY_TABLES	AVG_ROW_LENGTH	7	0	NO	bigint	NULL	NULL	20	0	NULL	NULL	bigint(21) unsigned			select	
+NULL	information_schema	TEMPORARY_TABLES	CREATE_TIME	10	NULL	YES	datetime	NULL	NULL	NULL	NULL	NULL	NULL	datetime			select	
+NULL	information_schema	TEMPORARY_TABLES	DATA_LENGTH	8	0	NO	bigint	NULL	NULL	20	0	NULL	NULL	bigint(21) unsigned			select	
+NULL	information_schema	TEMPORARY_TABLES	ENGINE	4		NO	varchar	64	192	NULL	NULL	utf8	utf8_general_ci	varchar(64)			select	
+NULL	information_schema	TEMPORARY_TABLES	INDEX_LENGTH	9	0	NO	bigint	NULL	NULL	20	0	NULL	NULL	bigint(21) unsigned			select	
+NULL	information_schema	TEMPORARY_TABLES	NAME	5		NO	varchar	512	1536	NULL	NULL	utf8	utf8_general_ci	varchar(512)			select	
+NULL	information_schema	TEMPORARY_TABLES	SESSION_ID	1	0	NO	bigint	NULL	NULL	19	0	NULL	NULL	bigint(4)			select	
+NULL	information_schema	TEMPORARY_TABLES	TABLE_NAME	3		NO	varchar	64	192	NULL	NULL	utf8	utf8_general_ci	varchar(64)			select	
+NULL	information_schema	TEMPORARY_TABLES	TABLE_ROWS	6	0	NO	bigint	NULL	NULL	20	0	NULL	NULL	bigint(21) unsigned			select	
+NULL	information_schema	TEMPORARY_TABLES	TABLE_SCHEMA	2		NO	varchar	64	192	NULL	NULL	utf8	utf8_general_ci	varchar(64)			select	
+NULL	information_schema	TEMPORARY_TABLES	UPDATE_TIME	11	NULL	YES	datetime	NULL	NULL	NULL	NULL	NULL	NULL	datetime			select	
+NULL	information_schema	THREAD_STATISTICS	ACCESS_DENIED	20	0	NO	int	NULL	NULL	10	0	NULL	NULL	int(21)			select	
+NULL	information_schema	THREAD_STATISTICS	BINLOG_BYTES_WRITTEN	9	0	NO	int	NULL	NULL	10	0	NULL	NULL	int(21)			select	
+NULL	information_schema	THREAD_STATISTICS	BUSY_TIME	5	0	NO	int	NULL	NULL	10	0	NULL	NULL	int(21)			select	
+NULL	information_schema	THREAD_STATISTICS	BYTES_RECEIVED	7	0	NO	int	NULL	NULL	10	0	NULL	NULL	int(21)			select	
+NULL	information_schema	THREAD_STATISTICS	BYTES_SENT	8	0	NO	int	NULL	NULL	10	0	NULL	NULL	int(21)			select	
+NULL	information_schema	THREAD_STATISTICS	COMMIT_TRANSACTIONS	16	0	NO	int	NULL	NULL	10	0	NULL	NULL	int(21)			select	
+NULL	information_schema	THREAD_STATISTICS	CONCURRENT_CONNECTIONS	3	0	NO	int	NULL	NULL	10	0	NULL	NULL	int(21)			select	
+NULL	information_schema	THREAD_STATISTICS	CONNECTED_TIME	4	0	NO	int	NULL	NULL	10	0	NULL	NULL	int(21)			select	
+NULL	information_schema	THREAD_STATISTICS	CPU_TIME	6	0	NO	int	NULL	NULL	10	0	NULL	NULL	int(21)			select	
+NULL	information_schema	THREAD_STATISTICS	DENIED_CONNECTIONS	18	0	NO	int	NULL	NULL	10	0	NULL	NULL	int(21)			select	
+NULL	information_schema	THREAD_STATISTICS	EMPTY_QUERIES	21	0	NO	int	NULL	NULL	10	0	NULL	NULL	int(21)			select	
+NULL	information_schema	THREAD_STATISTICS	LOST_CONNECTIONS	19	0	NO	int	NULL	NULL	10	0	NULL	NULL	int(21)			select	
+NULL	information_schema	THREAD_STATISTICS	OTHER_COMMANDS	15	0	NO	int	NULL	NULL	10	0	NULL	NULL	int(21)			select	
+NULL	information_schema	THREAD_STATISTICS	ROLLBACK_TRANSACTIONS	17	0	NO	int	NULL	NULL	10	0	NULL	NULL	int(21)			select	
+NULL	information_schema	THREAD_STATISTICS	ROWS_FETCHED	10	0	NO	int	NULL	NULL	10	0	NULL	NULL	int(21)			select	
+NULL	information_schema	THREAD_STATISTICS	ROWS_UPDATED	11	0	NO	int	NULL	NULL	10	0	NULL	NULL	int(21)			select	
+NULL	information_schema	THREAD_STATISTICS	SELECT_COMMANDS	13	0	NO	int	NULL	NULL	10	0	NULL	NULL	int(21)			select	
+NULL	information_schema	THREAD_STATISTICS	TABLE_ROWS_READ	12	0	NO	int	NULL	NULL	10	0	NULL	NULL	int(21)			select	
+NULL	information_schema	THREAD_STATISTICS	THREAD_ID	1	0	NO	int	NULL	NULL	10	0	NULL	NULL	int(21)			select	
+NULL	information_schema	THREAD_STATISTICS	TOTAL_CONNECTIONS	2	0	NO	int	NULL	NULL	10	0	NULL	NULL	int(21)			select	
+NULL	information_schema	THREAD_STATISTICS	UPDATE_COMMANDS	14	0	NO	int	NULL	NULL	10	0	NULL	NULL	int(21)			select	
 NULL	information_schema	TRIGGERS	ACTION_CONDITION	9	NULL	YES	longtext	4294967295	4294967295	NULL	NULL	utf8	utf8_general_ci	longtext			select	
 NULL	information_schema	TRIGGERS	ACTION_ORDER	8	0	NO	bigint	NULL	NULL	19	0	NULL	NULL	bigint(4)			select	
 NULL	information_schema	TRIGGERS	ACTION_ORIENTATION	11		NO	varchar	9	27	NULL	NULL	utf8	utf8_general_ci	varchar(9)			select	
@@ -290,6 +476,27 @@
 NULL	information_schema	USER_PRIVILEGES	IS_GRANTABLE	4		NO	varchar	3	9	NULL	NULL	utf8	utf8_general_ci	varchar(3)			select	
 NULL	information_schema	USER_PRIVILEGES	PRIVILEGE_TYPE	3		NO	varchar	64	192	NULL	NULL	utf8	utf8_general_ci	varchar(64)			select	
 NULL	information_schema	USER_PRIVILEGES	TABLE_CATALOG	2	NULL	YES	varchar	512	1536	NULL	NULL	utf8	utf8_general_ci	varchar(512)			select	
+NULL	information_schema	USER_STATISTICS	ACCESS_DENIED	20	0	NO	int	NULL	NULL	10	0	NULL	NULL	int(21)			select	
+NULL	information_schema	USER_STATISTICS	BINLOG_BYTES_WRITTEN	9	0	NO	int	NULL	NULL	10	0	NULL	NULL	int(21)			select	
+NULL	information_schema	USER_STATISTICS	BUSY_TIME	5	0	NO	int	NULL	NULL	10	0	NULL	NULL	int(21)			select	
+NULL	information_schema	USER_STATISTICS	BYTES_RECEIVED	7	0	NO	int	NULL	NULL	10	0	NULL	NULL	int(21)			select	
+NULL	information_schema	USER_STATISTICS	BYTES_SENT	8	0	NO	int	NULL	NULL	10	0	NULL	NULL	int(21)			select	
+NULL	information_schema	USER_STATISTICS	COMMIT_TRANSACTIONS	16	0	NO	int	NULL	NULL	10	0	NULL	NULL	int(21)			select	
+NULL	information_schema	USER_STATISTICS	CONCURRENT_CONNECTIONS	3	0	NO	int	NULL	NULL	10	0	NULL	NULL	int(21)			select	
+NULL	information_schema	USER_STATISTICS	CONNECTED_TIME	4	0	NO	int	NULL	NULL	10	0	NULL	NULL	int(21)			select	
+NULL	information_schema	USER_STATISTICS	CPU_TIME	6	0	NO	int	NULL	NULL	10	0	NULL	NULL	int(21)			select	
+NULL	information_schema	USER_STATISTICS	DENIED_CONNECTIONS	18	0	NO	int	NULL	NULL	10	0	NULL	NULL	int(21)			select	
+NULL	information_schema	USER_STATISTICS	EMPTY_QUERIES	21	0	NO	int	NULL	NULL	10	0	NULL	NULL	int(21)			select	
+NULL	information_schema	USER_STATISTICS	LOST_CONNECTIONS	19	0	NO	int	NULL	NULL	10	0	NULL	NULL	int(21)			select	
+NULL	information_schema	USER_STATISTICS	OTHER_COMMANDS	15	0	NO	int	NULL	NULL	10	0	NULL	NULL	int(21)			select	
+NULL	information_schema	USER_STATISTICS	ROLLBACK_TRANSACTIONS	17	0	NO	int	NULL	NULL	10	0	NULL	NULL	int(21)			select	
+NULL	information_schema	USER_STATISTICS	ROWS_FETCHED	10	0	NO	int	NULL	NULL	10	0	NULL	NULL	int(21)			select	
+NULL	information_schema	USER_STATISTICS	ROWS_UPDATED	11	0	NO	int	NULL	NULL	10	0	NULL	NULL	int(21)			select	
+NULL	information_schema	USER_STATISTICS	SELECT_COMMANDS	13	0	NO	int	NULL	NULL	10	0	NULL	NULL	int(21)			select	
+NULL	information_schema	USER_STATISTICS	TABLE_ROWS_READ	12	0	NO	int	NULL	NULL	10	0	NULL	NULL	int(21)			select	
+NULL	information_schema	USER_STATISTICS	TOTAL_CONNECTIONS	2	0	NO	int	NULL	NULL	10	0	NULL	NULL	int(21)			select	
+NULL	information_schema	USER_STATISTICS	UPDATE_COMMANDS	14	0	NO	int	NULL	NULL	10	0	NULL	NULL	int(21)			select	
+NULL	information_schema	USER_STATISTICS	USER	1		NO	varchar	48	144	NULL	NULL	utf8	utf8_general_ci	varchar(48)			select	
 NULL	information_schema	VIEWS	CHARACTER_SET_CLIENT	9		NO	varchar	32	96	NULL	NULL	utf8	utf8_general_ci	varchar(32)			select	
 NULL	information_schema	VIEWS	CHECK_OPTION	5		NO	varchar	8	24	NULL	NULL	utf8	utf8_general_ci	varchar(8)			select	
 NULL	information_schema	VIEWS	COLLATION_CONNECTION	10		NO	varchar	32	96	NULL	NULL	utf8	utf8_general_ci	varchar(32)			select	
@@ -300,6 +507,11 @@
 NULL	information_schema	VIEWS	TABLE_NAME	3		NO	varchar	64	192	NULL	NULL	utf8	utf8_general_ci	varchar(64)			select	
 NULL	information_schema	VIEWS	TABLE_SCHEMA	2		NO	varchar	64	192	NULL	NULL	utf8	utf8_general_ci	varchar(64)			select	
 NULL	information_schema	VIEWS	VIEW_DEFINITION	4	NULL	NO	longtext	4294967295	4294967295	NULL	NULL	utf8	utf8_general_ci	longtext			select	
+NULL	information_schema	XTRADB_ADMIN_COMMAND	result_message	1		NO	varchar	1024	3072	NULL	NULL	utf8	utf8_general_ci	varchar(1024)			select	
+NULL	information_schema	XTRADB_ENHANCEMENTS	comment	3		NO	varchar	100	300	NULL	NULL	utf8	utf8_general_ci	varchar(100)			select	
+NULL	information_schema	XTRADB_ENHANCEMENTS	description	2		NO	varchar	255	765	NULL	NULL	utf8	utf8_general_ci	varchar(255)			select	
+NULL	information_schema	XTRADB_ENHANCEMENTS	link	4		NO	varchar	255	765	NULL	NULL	utf8	utf8_general_ci	varchar(255)			select	
+NULL	information_schema	XTRADB_ENHANCEMENTS	name	1		NO	varchar	255	765	NULL	NULL	utf8	utf8_general_ci	varchar(255)			select	
 ##########################################################################
 # Show the quotient of CHARACTER_OCTET_LENGTH and CHARACTER_MAXIMUM_LENGTH
 ##########################################################################
@@ -362,6 +574,27 @@
 3.0000	information_schema	CHARACTER_SETS	DEFAULT_COLLATE_NAME	varchar	32	96	utf8	utf8_general_ci	varchar(32)
 3.0000	information_schema	CHARACTER_SETS	DESCRIPTION	varchar	60	180	utf8	utf8_general_ci	varchar(60)
 NULL	information_schema	CHARACTER_SETS	MAXLEN	bigint	NULL	NULL	NULL	NULL	bigint(3)
+3.0000	information_schema	CLIENT_STATISTICS	CLIENT	varchar	64	192	utf8	utf8_general_ci	varchar(64)
+NULL	information_schema	CLIENT_STATISTICS	TOTAL_CONNECTIONS	int	NULL	NULL	NULL	NULL	int(21)
+NULL	information_schema	CLIENT_STATISTICS	CONCURRENT_CONNECTIONS	int	NULL	NULL	NULL	NULL	int(21)
+NULL	information_schema	CLIENT_STATISTICS	CONNECTED_TIME	int	NULL	NULL	NULL	NULL	int(21)
+NULL	information_schema	CLIENT_STATISTICS	BUSY_TIME	int	NULL	NULL	NULL	NULL	int(21)
+NULL	information_schema	CLIENT_STATISTICS	CPU_TIME	int	NULL	NULL	NULL	NULL	int(21)
+NULL	information_schema	CLIENT_STATISTICS	BYTES_RECEIVED	int	NULL	NULL	NULL	NULL	int(21)
+NULL	information_schema	CLIENT_STATISTICS	BYTES_SENT	int	NULL	NULL	NULL	NULL	int(21)
+NULL	information_schema	CLIENT_STATISTICS	BINLOG_BYTES_WRITTEN	int	NULL	NULL	NULL	NULL	int(21)
+NULL	information_schema	CLIENT_STATISTICS	ROWS_FETCHED	int	NULL	NULL	NULL	NULL	int(21)
+NULL	information_schema	CLIENT_STATISTICS	ROWS_UPDATED	int	NULL	NULL	NULL	NULL	int(21)
+NULL	information_schema	CLIENT_STATISTICS	TABLE_ROWS_READ	int	NULL	NULL	NULL	NULL	int(21)
+NULL	information_schema	CLIENT_STATISTICS	SELECT_COMMANDS	int	NULL	NULL	NULL	NULL	int(21)
+NULL	information_schema	CLIENT_STATISTICS	UPDATE_COMMANDS	int	NULL	NULL	NULL	NULL	int(21)
+NULL	information_schema	CLIENT_STATISTICS	OTHER_COMMANDS	int	NULL	NULL	NULL	NULL	int(21)
+NULL	information_schema	CLIENT_STATISTICS	COMMIT_TRANSACTIONS	int	NULL	NULL	NULL	NULL	int(21)
+NULL	information_schema	CLIENT_STATISTICS	ROLLBACK_TRANSACTIONS	int	NULL	NULL	NULL	NULL	int(21)
+NULL	information_schema	CLIENT_STATISTICS	DENIED_CONNECTIONS	int	NULL	NULL	NULL	NULL	int(21)
+NULL	information_schema	CLIENT_STATISTICS	LOST_CONNECTIONS	int	NULL	NULL	NULL	NULL	int(21)
+NULL	information_schema	CLIENT_STATISTICS	ACCESS_DENIED	int	NULL	NULL	NULL	NULL	int(21)
+NULL	information_schema	CLIENT_STATISTICS	EMPTY_QUERIES	int	NULL	NULL	NULL	NULL	int(21)
 3.0000	information_schema	COLLATIONS	COLLATION_NAME	varchar	32	96	utf8	utf8_general_ci	varchar(32)
 3.0000	information_schema	COLLATIONS	CHARACTER_SET_NAME	varchar	32	96	utf8	utf8_general_ci	varchar(32)
 NULL	information_schema	COLLATIONS	ID	bigint	NULL	NULL	NULL	NULL	bigint(11)
@@ -466,8 +699,132 @@
 3.0000	information_schema	FILES	EXTRA	varchar	255	765	utf8	utf8_general_ci	varchar(255)
 3.0000	information_schema	GLOBAL_STATUS	VARIABLE_NAME	varchar	64	192	utf8	utf8_general_ci	varchar(64)
 3.0000	information_schema	GLOBAL_STATUS	VARIABLE_VALUE	varchar	1024	3072	utf8	utf8_general_ci	varchar(1024)
+NULL	information_schema	GLOBAL_TEMPORARY_TABLES	SESSION_ID	bigint	NULL	NULL	NULL	NULL	bigint(4)
+3.0000	information_schema	GLOBAL_TEMPORARY_TABLES	TABLE_SCHEMA	varchar	64	192	utf8	utf8_general_ci	varchar(64)
+3.0000	information_schema	GLOBAL_TEMPORARY_TABLES	TABLE_NAME	varchar	64	192	utf8	utf8_general_ci	varchar(64)
+3.0000	information_schema	GLOBAL_TEMPORARY_TABLES	ENGINE	varchar	64	192	utf8	utf8_general_ci	varchar(64)
+3.0000	information_schema	GLOBAL_TEMPORARY_TABLES	NAME	varchar	512	1536	utf8	utf8_general_ci	varchar(512)
+NULL	information_schema	GLOBAL_TEMPORARY_TABLES	TABLE_ROWS	bigint	NULL	NULL	NULL	NULL	bigint(21) unsigned
+NULL	information_schema	GLOBAL_TEMPORARY_TABLES	AVG_ROW_LENGTH	bigint	NULL	NULL	NULL	NULL	bigint(21) unsigned
+NULL	information_schema	GLOBAL_TEMPORARY_TABLES	DATA_LENGTH	bigint	NULL	NULL	NULL	NULL	bigint(21) unsigned
+NULL	information_schema	GLOBAL_TEMPORARY_TABLES	INDEX_LENGTH	bigint	NULL	NULL	NULL	NULL	bigint(21) unsigned
+NULL	information_schema	GLOBAL_TEMPORARY_TABLES	CREATE_TIME	datetime	NULL	NULL	NULL	NULL	datetime
+NULL	information_schema	GLOBAL_TEMPORARY_TABLES	UPDATE_TIME	datetime	NULL	NULL	NULL	NULL	datetime
 3.0000	information_schema	GLOBAL_VARIABLES	VARIABLE_NAME	varchar	64	192	utf8	utf8_general_ci	varchar(64)
 3.0000	information_schema	GLOBAL_VARIABLES	VARIABLE_VALUE	varchar	1024	3072	utf8	utf8_general_ci	varchar(1024)
+3.0000	information_schema	INDEX_STATISTICS	TABLE_SCHEMA	varchar	192	576	utf8	utf8_general_ci	varchar(192)
+3.0000	information_schema	INDEX_STATISTICS	TABLE_NAME	varchar	192	576	utf8	utf8_general_ci	varchar(192)
+3.0000	information_schema	INDEX_STATISTICS	INDEX_NAME	varchar	192	576	utf8	utf8_general_ci	varchar(192)
+NULL	information_schema	INDEX_STATISTICS	ROWS_READ	int	NULL	NULL	NULL	NULL	int(21)
+3.0000	information_schema	INNODB_BUFFER_POOL_PAGES	page_type	varchar	64	192	utf8	utf8_general_ci	varchar(64)
+NULL	information_schema	INNODB_BUFFER_POOL_PAGES	space_id	bigint	NULL	NULL	NULL	NULL	bigint(21) unsigned
+NULL	information_schema	INNODB_BUFFER_POOL_PAGES	page_no	bigint	NULL	NULL	NULL	NULL	bigint(21) unsigned
+NULL	information_schema	INNODB_BUFFER_POOL_PAGES	lru_position	bigint	NULL	NULL	NULL	NULL	bigint(21) unsigned
+NULL	information_schema	INNODB_BUFFER_POOL_PAGES	fix_count	bigint	NULL	NULL	NULL	NULL	bigint(21) unsigned
+NULL	information_schema	INNODB_BUFFER_POOL_PAGES	flush_type	bigint	NULL	NULL	NULL	NULL	bigint(21) unsigned
+NULL	information_schema	INNODB_BUFFER_POOL_PAGES_BLOB	space_id	bigint	NULL	NULL	NULL	NULL	bigint(21) unsigned
+NULL	information_schema	INNODB_BUFFER_POOL_PAGES_BLOB	page_no	bigint	NULL	NULL	NULL	NULL	bigint(21) unsigned
+NULL	information_schema	INNODB_BUFFER_POOL_PAGES_BLOB	compressed	bigint	NULL	NULL	NULL	NULL	bigint(21) unsigned
+NULL	information_schema	INNODB_BUFFER_POOL_PAGES_BLOB	part_len	bigint	NULL	NULL	NULL	NULL	bigint(21) unsigned
+NULL	information_schema	INNODB_BUFFER_POOL_PAGES_BLOB	next_page_no	bigint	NULL	NULL	NULL	NULL	bigint(21) unsigned
+NULL	information_schema	INNODB_BUFFER_POOL_PAGES_BLOB	lru_position	bigint	NULL	NULL	NULL	NULL	bigint(21) unsigned
+NULL	information_schema	INNODB_BUFFER_POOL_PAGES_BLOB	fix_count	bigint	NULL	NULL	NULL	NULL	bigint(21) unsigned
+NULL	information_schema	INNODB_BUFFER_POOL_PAGES_BLOB	flush_type	bigint	NULL	NULL	NULL	NULL	bigint(21) unsigned
+NULL	information_schema	INNODB_BUFFER_POOL_PAGES_INDEX	index_id	bigint	NULL	NULL	NULL	NULL	bigint(21) unsigned
+NULL	information_schema	INNODB_BUFFER_POOL_PAGES_INDEX	space_id	bigint	NULL	NULL	NULL	NULL	bigint(21) unsigned
+NULL	information_schema	INNODB_BUFFER_POOL_PAGES_INDEX	page_no	bigint	NULL	NULL	NULL	NULL	bigint(21) unsigned
+NULL	information_schema	INNODB_BUFFER_POOL_PAGES_INDEX	n_recs	bigint	NULL	NULL	NULL	NULL	bigint(21) unsigned
+NULL	information_schema	INNODB_BUFFER_POOL_PAGES_INDEX	data_size	bigint	NULL	NULL	NULL	NULL	bigint(21) unsigned
+NULL	information_schema	INNODB_BUFFER_POOL_PAGES_INDEX	hashed	bigint	NULL	NULL	NULL	NULL	bigint(21) unsigned
+NULL	information_schema	INNODB_BUFFER_POOL_PAGES_INDEX	access_time	bigint	NULL	NULL	NULL	NULL	bigint(21) unsigned
+NULL	information_schema	INNODB_BUFFER_POOL_PAGES_INDEX	modified	bigint	NULL	NULL	NULL	NULL	bigint(21) unsigned
+NULL	information_schema	INNODB_BUFFER_POOL_PAGES_INDEX	dirty	bigint	NULL	NULL	NULL	NULL	bigint(21) unsigned
+NULL	information_schema	INNODB_BUFFER_POOL_PAGES_INDEX	old	bigint	NULL	NULL	NULL	NULL	bigint(21) unsigned
+NULL	information_schema	INNODB_BUFFER_POOL_PAGES_INDEX	lru_position	bigint	NULL	NULL	NULL	NULL	bigint(21) unsigned
+NULL	information_schema	INNODB_BUFFER_POOL_PAGES_INDEX	fix_count	bigint	NULL	NULL	NULL	NULL	bigint(21) unsigned
+NULL	information_schema	INNODB_BUFFER_POOL_PAGES_INDEX	flush_type	bigint	NULL	NULL	NULL	NULL	bigint(21) unsigned
+NULL	information_schema	INNODB_CMP	page_size	int	NULL	NULL	NULL	NULL	int(5)
+NULL	information_schema	INNODB_CMP	compress_ops	int	NULL	NULL	NULL	NULL	int(11)
+NULL	information_schema	INNODB_CMP	compress_ops_ok	int	NULL	NULL	NULL	NULL	int(11)
+NULL	information_schema	INNODB_CMP	compress_time	int	NULL	NULL	NULL	NULL	int(11)
+NULL	information_schema	INNODB_CMP	uncompress_ops	int	NULL	NULL	NULL	NULL	int(11)
+NULL	information_schema	INNODB_CMP	uncompress_time	int	NULL	NULL	NULL	NULL	int(11)
+NULL	information_schema	INNODB_CMPMEM	page_size	int	NULL	NULL	NULL	NULL	int(5)
+NULL	information_schema	INNODB_CMPMEM	pages_used	int	NULL	NULL	NULL	NULL	int(11)
+NULL	information_schema	INNODB_CMPMEM	pages_free	int	NULL	NULL	NULL	NULL	int(11)
+NULL	information_schema	INNODB_CMPMEM	relocation_ops	bigint	NULL	NULL	NULL	NULL	bigint(21)
+NULL	information_schema	INNODB_CMPMEM	relocation_time	int	NULL	NULL	NULL	NULL	int(11)
+NULL	information_schema	INNODB_CMPMEM_RESET	page_size	int	NULL	NULL	NULL	NULL	int(5)
+NULL	information_schema	INNODB_CMPMEM_RESET	pages_used	int	NULL	NULL	NULL	NULL	int(11)
+NULL	information_schema	INNODB_CMPMEM_RESET	pages_free	int	NULL	NULL	NULL	NULL	int(11)
+NULL	information_schema	INNODB_CMPMEM_RESET	relocation_ops	bigint	NULL	NULL	NULL	NULL	bigint(21)
+NULL	information_schema	INNODB_CMPMEM_RESET	relocation_time	int	NULL	NULL	NULL	NULL	int(11)
+NULL	information_schema	INNODB_CMP_RESET	page_size	int	NULL	NULL	NULL	NULL	int(5)
+NULL	information_schema	INNODB_CMP_RESET	compress_ops	int	NULL	NULL	NULL	NULL	int(11)
+NULL	information_schema	INNODB_CMP_RESET	compress_ops_ok	int	NULL	NULL	NULL	NULL	int(11)
+NULL	information_schema	INNODB_CMP_RESET	compress_time	int	NULL	NULL	NULL	NULL	int(11)
+NULL	information_schema	INNODB_CMP_RESET	uncompress_ops	int	NULL	NULL	NULL	NULL	int(11)
+NULL	information_schema	INNODB_CMP_RESET	uncompress_time	int	NULL	NULL	NULL	NULL	int(11)
+3.0000	information_schema	INNODB_INDEX_STATS	table_schema	varchar	192	576	utf8	utf8_general_ci	varchar(192)
+3.0000	information_schema	INNODB_INDEX_STATS	table_name	varchar	192	576	utf8	utf8_general_ci	varchar(192)
+3.0000	information_schema	INNODB_INDEX_STATS	index_name	varchar	192	576	utf8	utf8_general_ci	varchar(192)
+NULL	information_schema	INNODB_INDEX_STATS	fields	bigint	NULL	NULL	NULL	NULL	bigint(21) unsigned
+3.0000	information_schema	INNODB_INDEX_STATS	row_per_keys	varchar	256	768	utf8	utf8_general_ci	varchar(256)
+NULL	information_schema	INNODB_INDEX_STATS	index_size	bigint	NULL	NULL	NULL	NULL	bigint(21) unsigned
+NULL	information_schema	INNODB_INDEX_STATS	leaf_pages	bigint	NULL	NULL	NULL	NULL	bigint(21) unsigned
+3.0000	information_schema	INNODB_LOCKS	lock_id	varchar	81	243	utf8	utf8_general_ci	varchar(81)
+3.0000	information_schema	INNODB_LOCKS	lock_trx_id	varchar	18	54	utf8	utf8_general_ci	varchar(18)
+3.0000	information_schema	INNODB_LOCKS	lock_mode	varchar	32	96	utf8	utf8_general_ci	varchar(32)
+3.0000	information_schema	INNODB_LOCKS	lock_type	varchar	32	96	utf8	utf8_general_ci	varchar(32)
+3.0000	information_schema	INNODB_LOCKS	lock_table	varchar	1024	3072	utf8	utf8_general_ci	varchar(1024)
+3.0000	information_schema	INNODB_LOCKS	lock_index	varchar	1024	3072	utf8	utf8_general_ci	varchar(1024)
+NULL	information_schema	INNODB_LOCKS	lock_space	bigint	NULL	NULL	NULL	NULL	bigint(21) unsigned
+NULL	information_schema	INNODB_LOCKS	lock_page	bigint	NULL	NULL	NULL	NULL	bigint(21) unsigned
+NULL	information_schema	INNODB_LOCKS	lock_rec	bigint	NULL	NULL	NULL	NULL	bigint(21) unsigned
+3.0000	information_schema	INNODB_LOCKS	lock_data	varchar	8192	24576	utf8	utf8_general_ci	varchar(8192)
+3.0000	information_schema	INNODB_LOCK_WAITS	requesting_trx_id	varchar	18	54	utf8	utf8_general_ci	varchar(18)
+3.0000	information_schema	INNODB_LOCK_WAITS	requested_lock_id	varchar	81	243	utf8	utf8_general_ci	varchar(81)
+3.0000	information_schema	INNODB_LOCK_WAITS	blocking_trx_id	varchar	18	54	utf8	utf8_general_ci	varchar(18)
+3.0000	information_schema	INNODB_LOCK_WAITS	blocking_lock_id	varchar	81	243	utf8	utf8_general_ci	varchar(81)
+NULL	information_schema	INNODB_RSEG	rseg_id	bigint	NULL	NULL	NULL	NULL	bigint(21) unsigned
+NULL	information_schema	INNODB_RSEG	space_id	bigint	NULL	NULL	NULL	NULL	bigint(21) unsigned
+NULL	information_schema	INNODB_RSEG	zip_size	bigint	NULL	NULL	NULL	NULL	bigint(21) unsigned
+NULL	information_schema	INNODB_RSEG	page_no	bigint	NULL	NULL	NULL	NULL	bigint(21) unsigned
+NULL	information_schema	INNODB_RSEG	max_size	bigint	NULL	NULL	NULL	NULL	bigint(21) unsigned
+NULL	information_schema	INNODB_RSEG	curr_size	bigint	NULL	NULL	NULL	NULL	bigint(21) unsigned
+NULL	information_schema	INNODB_SYS_INDEXES	TABLE_ID	bigint	NULL	NULL	NULL	NULL	bigint(21) unsigned
+NULL	information_schema	INNODB_SYS_INDEXES	ID	bigint	NULL	NULL	NULL	NULL	bigint(21) unsigned
+3.0000	information_schema	INNODB_SYS_INDEXES	NAME	varchar	192	576	utf8	utf8_general_ci	varchar(192)
+NULL	information_schema	INNODB_SYS_INDEXES	N_FIELDS	bigint	NULL	NULL	NULL	NULL	bigint(21) unsigned
+NULL	information_schema	INNODB_SYS_INDEXES	TYPE	bigint	NULL	NULL	NULL	NULL	bigint(21) unsigned
+NULL	information_schema	INNODB_SYS_INDEXES	SPACE	bigint	NULL	NULL	NULL	NULL	bigint(21) unsigned
+NULL	information_schema	INNODB_SYS_INDEXES	PAGE_NO	bigint	NULL	NULL	NULL	NULL	bigint(21) unsigned
+NULL	information_schema	INNODB_SYS_STATS	INDEX_ID	bigint	NULL	NULL	NULL	NULL	bigint(21) unsigned
+NULL	information_schema	INNODB_SYS_STATS	KEY_COLS	bigint	NULL	NULL	NULL	NULL	bigint(21) unsigned
+NULL	information_schema	INNODB_SYS_STATS	DIFF_VALS	bigint	NULL	NULL	NULL	NULL	bigint(21) unsigned
+3.0000	information_schema	INNODB_SYS_TABLES	SCHEMA	varchar	192	576	utf8	utf8_general_ci	varchar(192)
+3.0000	information_schema	INNODB_SYS_TABLES	NAME	varchar	192	576	utf8	utf8_general_ci	varchar(192)
+NULL	information_schema	INNODB_SYS_TABLES	ID	bigint	NULL	NULL	NULL	NULL	bigint(21) unsigned
+NULL	information_schema	INNODB_SYS_TABLES	N_COLS	bigint	NULL	NULL	NULL	NULL	bigint(21) unsigned
+NULL	information_schema	INNODB_SYS_TABLES	TYPE	bigint	NULL	NULL	NULL	NULL	bigint(21) unsigned
+NULL	information_schema	INNODB_SYS_TABLES	MIX_ID	bigint	NULL	NULL	NULL	NULL	bigint(21) unsigned
+NULL	information_schema	INNODB_SYS_TABLES	MIX_LEN	bigint	NULL	NULL	NULL	NULL	bigint(21) unsigned
+3.0000	information_schema	INNODB_SYS_TABLES	CLUSTER_NAME	varchar	192	576	utf8	utf8_general_ci	varchar(192)
+NULL	information_schema	INNODB_SYS_TABLES	SPACE	bigint	NULL	NULL	NULL	NULL	bigint(21) unsigned
+3.0000	information_schema	INNODB_TABLE_STATS	table_schema	varchar	192	576	utf8	utf8_general_ci	varchar(192)
+3.0000	information_schema	INNODB_TABLE_STATS	table_name	varchar	192	576	utf8	utf8_general_ci	varchar(192)
+NULL	information_schema	INNODB_TABLE_STATS	rows	bigint	NULL	NULL	NULL	NULL	bigint(21) unsigned
+NULL	information_schema	INNODB_TABLE_STATS	clust_size	bigint	NULL	NULL	NULL	NULL	bigint(21) unsigned
+NULL	information_schema	INNODB_TABLE_STATS	other_size	bigint	NULL	NULL	NULL	NULL	bigint(21) unsigned
+NULL	information_schema	INNODB_TABLE_STATS	modified	bigint	NULL	NULL	NULL	NULL	bigint(21) unsigned
+3.0000	information_schema	INNODB_TRX	trx_id	varchar	18	54	utf8	utf8_general_ci	varchar(18)
+3.0000	information_schema	INNODB_TRX	trx_state	varchar	13	39	utf8	utf8_general_ci	varchar(13)
+NULL	information_schema	INNODB_TRX	trx_started	datetime	NULL	NULL	NULL	NULL	datetime
+3.0000	information_schema	INNODB_TRX	trx_requested_lock_id	varchar	81	243	utf8	utf8_general_ci	varchar(81)
+NULL	information_schema	INNODB_TRX	trx_wait_started	datetime	NULL	NULL	NULL	NULL	datetime
+NULL	information_schema	INNODB_TRX	trx_weight	bigint	NULL	NULL	NULL	NULL	bigint(21) unsigned
+NULL	information_schema	INNODB_TRX	trx_mysql_thread_id	bigint	NULL	NULL	NULL	NULL	bigint(21) unsigned
+3.0000	information_schema	INNODB_TRX	trx_query	varchar	1024	3072	utf8	utf8_general_ci	varchar(1024)
 3.0000	information_schema	KEY_COLUMN_USAGE	CONSTRAINT_CATALOG	varchar	512	1536	utf8	utf8_general_ci	varchar(512)
 3.0000	information_schema	KEY_COLUMN_USAGE	CONSTRAINT_SCHEMA	varchar	64	192	utf8	utf8_general_ci	varchar(64)
 3.0000	information_schema	KEY_COLUMN_USAGE	CONSTRAINT_NAME	varchar	64	192	utf8	utf8_general_ci	varchar(64)
@@ -523,6 +880,10 @@
 NULL	information_schema	PROCESSLIST	TIME	int	NULL	NULL	NULL	NULL	int(7)
 3.0000	information_schema	PROCESSLIST	STATE	varchar	64	192	utf8	utf8_general_ci	varchar(64)
 1.0000	information_schema	PROCESSLIST	INFO	longtext	4294967295	4294967295	utf8	utf8_general_ci	longtext
+NULL	information_schema	PROCESSLIST	TIME_MS	bigint	NULL	NULL	NULL	NULL	bigint(21)
+3.0000	information_schema	QUERY_RESPONSE_TIME	time	varchar	14	42	utf8	utf8_general_ci	varchar(14)
+NULL	information_schema	QUERY_RESPONSE_TIME	count	int	NULL	NULL	NULL	NULL	int(11) unsigned
+3.0000	information_schema	QUERY_RESPONSE_TIME	total	varchar	14	42	utf8	utf8_general_ci	varchar(14)
 3.0000	information_schema	REFERENTIAL_CONSTRAINTS	CONSTRAINT_CATALOG	varchar	512	1536	utf8	utf8_general_ci	varchar(512)
 3.0000	information_schema	REFERENTIAL_CONSTRAINTS	CONSTRAINT_SCHEMA	varchar	64	192	utf8	utf8_general_ci	varchar(64)
 3.0000	information_schema	REFERENTIAL_CONSTRAINTS	CONSTRAINT_NAME	varchar	64	192	utf8	utf8_general_ci	varchar(64)
@@ -619,6 +980,43 @@
 3.0000	information_schema	TABLE_PRIVILEGES	TABLE_NAME	varchar	64	192	utf8	utf8_general_ci	varchar(64)
 3.0000	information_schema	TABLE_PRIVILEGES	PRIVILEGE_TYPE	varchar	64	192	utf8	utf8_general_ci	varchar(64)
 3.0000	information_schema	TABLE_PRIVILEGES	IS_GRANTABLE	varchar	3	9	utf8	utf8_general_ci	varchar(3)
+3.0000	information_schema	TABLE_STATISTICS	TABLE_SCHEMA	varchar	192	576	utf8	utf8_general_ci	varchar(192)
+3.0000	information_schema	TABLE_STATISTICS	TABLE_NAME	varchar	192	576	utf8	utf8_general_ci	varchar(192)
+NULL	information_schema	TABLE_STATISTICS	ROWS_READ	int	NULL	NULL	NULL	NULL	int(21)
+NULL	information_schema	TABLE_STATISTICS	ROWS_CHANGED	int	NULL	NULL	NULL	NULL	int(21)
+NULL	information_schema	TABLE_STATISTICS	ROWS_CHANGED_X_INDEXES	int	NULL	NULL	NULL	NULL	int(21)
+NULL	information_schema	TEMPORARY_TABLES	SESSION_ID	bigint	NULL	NULL	NULL	NULL	bigint(4)
+3.0000	information_schema	TEMPORARY_TABLES	TABLE_SCHEMA	varchar	64	192	utf8	utf8_general_ci	varchar(64)
+3.0000	information_schema	TEMPORARY_TABLES	TABLE_NAME	varchar	64	192	utf8	utf8_general_ci	varchar(64)
+3.0000	information_schema	TEMPORARY_TABLES	ENGINE	varchar	64	192	utf8	utf8_general_ci	varchar(64)
+3.0000	information_schema	TEMPORARY_TABLES	NAME	varchar	512	1536	utf8	utf8_general_ci	varchar(512)
+NULL	information_schema	TEMPORARY_TABLES	TABLE_ROWS	bigint	NULL	NULL	NULL	NULL	bigint(21) unsigned
+NULL	information_schema	TEMPORARY_TABLES	AVG_ROW_LENGTH	bigint	NULL	NULL	NULL	NULL	bigint(21) unsigned
+NULL	information_schema	TEMPORARY_TABLES	DATA_LENGTH	bigint	NULL	NULL	NULL	NULL	bigint(21) unsigned
+NULL	information_schema	TEMPORARY_TABLES	INDEX_LENGTH	bigint	NULL	NULL	NULL	NULL	bigint(21) unsigned
+NULL	information_schema	TEMPORARY_TABLES	CREATE_TIME	datetime	NULL	NULL	NULL	NULL	datetime
+NULL	information_schema	TEMPORARY_TABLES	UPDATE_TIME	datetime	NULL	NULL	NULL	NULL	datetime
+NULL	information_schema	THREAD_STATISTICS	THREAD_ID	int	NULL	NULL	NULL	NULL	int(21)
+NULL	information_schema	THREAD_STATISTICS	TOTAL_CONNECTIONS	int	NULL	NULL	NULL	NULL	int(21)
+NULL	information_schema	THREAD_STATISTICS	CONCURRENT_CONNECTIONS	int	NULL	NULL	NULL	NULL	int(21)
+NULL	information_schema	THREAD_STATISTICS	CONNECTED_TIME	int	NULL	NULL	NULL	NULL	int(21)
+NULL	information_schema	THREAD_STATISTICS	BUSY_TIME	int	NULL	NULL	NULL	NULL	int(21)
+NULL	information_schema	THREAD_STATISTICS	CPU_TIME	int	NULL	NULL	NULL	NULL	int(21)
+NULL	information_schema	THREAD_STATISTICS	BYTES_RECEIVED	int	NULL	NULL	NULL	NULL	int(21)
+NULL	information_schema	THREAD_STATISTICS	BYTES_SENT	int	NULL	NULL	NULL	NULL	int(21)
+NULL	information_schema	THREAD_STATISTICS	BINLOG_BYTES_WRITTEN	int	NULL	NULL	NULL	NULL	int(21)
+NULL	information_schema	THREAD_STATISTICS	ROWS_FETCHED	int	NULL	NULL	NULL	NULL	int(21)
+NULL	information_schema	THREAD_STATISTICS	ROWS_UPDATED	int	NULL	NULL	NULL	NULL	int(21)
+NULL	information_schema	THREAD_STATISTICS	TABLE_ROWS_READ	int	NULL	NULL	NULL	NULL	int(21)
+NULL	information_schema	THREAD_STATISTICS	SELECT_COMMANDS	int	NULL	NULL	NULL	NULL	int(21)
+NULL	information_schema	THREAD_STATISTICS	UPDATE_COMMANDS	int	NULL	NULL	NULL	NULL	int(21)
+NULL	information_schema	THREAD_STATISTICS	OTHER_COMMANDS	int	NULL	NULL	NULL	NULL	int(21)
+NULL	information_schema	THREAD_STATISTICS	COMMIT_TRANSACTIONS	int	NULL	NULL	NULL	NULL	int(21)
+NULL	information_schema	THREAD_STATISTICS	ROLLBACK_TRANSACTIONS	int	NULL	NULL	NULL	NULL	int(21)
+NULL	information_schema	THREAD_STATISTICS	DENIED_CONNECTIONS	int	NULL	NULL	NULL	NULL	int(21)
+NULL	information_schema	THREAD_STATISTICS	LOST_CONNECTIONS	int	NULL	NULL	NULL	NULL	int(21)
+NULL	information_schema	THREAD_STATISTICS	ACCESS_DENIED	int	NULL	NULL	NULL	NULL	int(21)
+NULL	information_schema	THREAD_STATISTICS	EMPTY_QUERIES	int	NULL	NULL	NULL	NULL	int(21)
 3.0000	information_schema	TRIGGERS	TRIGGER_CATALOG	varchar	512	1536	utf8	utf8_general_ci	varchar(512)
 3.0000	information_schema	TRIGGERS	TRIGGER_SCHEMA	varchar	64	192	utf8	utf8_general_ci	varchar(64)
 3.0000	information_schema	TRIGGERS	TRIGGER_NAME	varchar	64	192	utf8	utf8_general_ci	varchar(64)
@@ -645,6 +1043,27 @@
 3.0000	information_schema	USER_PRIVILEGES	TABLE_CATALOG	varchar	512	1536	utf8	utf8_general_ci	varchar(512)
 3.0000	information_schema	USER_PRIVILEGES	PRIVILEGE_TYPE	varchar	64	192	utf8	utf8_general_ci	varchar(64)
 3.0000	information_schema	USER_PRIVILEGES	IS_GRANTABLE	varchar	3	9	utf8	utf8_general_ci	varchar(3)
+3.0000	information_schema	USER_STATISTICS	USER	varchar	48	144	utf8	utf8_general_ci	varchar(48)
+NULL	information_schema	USER_STATISTICS	TOTAL_CONNECTIONS	int	NULL	NULL	NULL	NULL	int(21)
+NULL	information_schema	USER_STATISTICS	CONCURRENT_CONNECTIONS	int	NULL	NULL	NULL	NULL	int(21)
+NULL	information_schema	USER_STATISTICS	CONNECTED_TIME	int	NULL	NULL	NULL	NULL	int(21)
+NULL	information_schema	USER_STATISTICS	BUSY_TIME	int	NULL	NULL	NULL	NULL	int(21)
+NULL	information_schema	USER_STATISTICS	CPU_TIME	int	NULL	NULL	NULL	NULL	int(21)
+NULL	information_schema	USER_STATISTICS	BYTES_RECEIVED	int	NULL	NULL	NULL	NULL	int(21)
+NULL	information_schema	USER_STATISTICS	BYTES_SENT	int	NULL	NULL	NULL	NULL	int(21)
+NULL	information_schema	USER_STATISTICS	BINLOG_BYTES_WRITTEN	int	NULL	NULL	NULL	NULL	int(21)
+NULL	information_schema	USER_STATISTICS	ROWS_FETCHED	int	NULL	NULL	NULL	NULL	int(21)
+NULL	information_schema	USER_STATISTICS	ROWS_UPDATED	int	NULL	NULL	NULL	NULL	int(21)
+NULL	information_schema	USER_STATISTICS	TABLE_ROWS_READ	int	NULL	NULL	NULL	NULL	int(21)
+NULL	information_schema	USER_STATISTICS	SELECT_COMMANDS	int	NULL	NULL	NULL	NULL	int(21)
+NULL	information_schema	USER_STATISTICS	UPDATE_COMMANDS	int	NULL	NULL	NULL	NULL	int(21)
+NULL	information_schema	USER_STATISTICS	OTHER_COMMANDS	int	NULL	NULL	NULL	NULL	int(21)
+NULL	information_schema	USER_STATISTICS	COMMIT_TRANSACTIONS	int	NULL	NULL	NULL	NULL	int(21)
+NULL	information_schema	USER_STATISTICS	ROLLBACK_TRANSACTIONS	int	NULL	NULL	NULL	NULL	int(21)
+NULL	information_schema	USER_STATISTICS	DENIED_CONNECTIONS	int	NULL	NULL	NULL	NULL	int(21)
+NULL	information_schema	USER_STATISTICS	LOST_CONNECTIONS	int	NULL	NULL	NULL	NULL	int(21)
+NULL	information_schema	USER_STATISTICS	ACCESS_DENIED	int	NULL	NULL	NULL	NULL	int(21)
+NULL	information_schema	USER_STATISTICS	EMPTY_QUERIES	int	NULL	NULL	NULL	NULL	int(21)
 3.0000	information_schema	VIEWS	TABLE_CATALOG	varchar	512	1536	utf8	utf8_general_ci	varchar(512)
 3.0000	information_schema	VIEWS	TABLE_SCHEMA	varchar	64	192	utf8	utf8_general_ci	varchar(64)
 3.0000	information_schema	VIEWS	TABLE_NAME	varchar	64	192	utf8	utf8_general_ci	varchar(64)
@@ -655,3 +1074,8 @@
 3.0000	information_schema	VIEWS	SECURITY_TYPE	varchar	7	21	utf8	utf8_general_ci	varchar(7)
 3.0000	information_schema	VIEWS	CHARACTER_SET_CLIENT	varchar	32	96	utf8	utf8_general_ci	varchar(32)
 3.0000	information_schema	VIEWS	COLLATION_CONNECTION	varchar	32	96	utf8	utf8_general_ci	varchar(32)
+3.0000	information_schema	XTRADB_ADMIN_COMMAND	result_message	varchar	1024	3072	utf8	utf8_general_ci	varchar(1024)
+3.0000	information_schema	XTRADB_ENHANCEMENTS	name	varchar	255	765	utf8	utf8_general_ci	varchar(255)
+3.0000	information_schema	XTRADB_ENHANCEMENTS	description	varchar	255	765	utf8	utf8_general_ci	varchar(255)
+3.0000	information_schema	XTRADB_ENHANCEMENTS	comment	varchar	100	300	utf8	utf8_general_ci	varchar(100)
+3.0000	information_schema	XTRADB_ENHANCEMENTS	link	varchar	255	765	utf8	utf8_general_ci	varchar(255)
--- a/mysql-test/suite/funcs_1/r/is_engines_innodb.result
+++ b/mysql-test/suite/funcs_1/r/is_engines_innodb.result
@@ -2,7 +2,7 @@
 WHERE ENGINE = 'InnoDB';
 ENGINE	InnoDB
 SUPPORT	YES
-COMMENT	Supports transactions, row-level locking, and foreign keys
+COMMENT	Percona-XtraDB, Supports transactions, row-level locking, and foreign keys
 TRANSACTIONS	YES
 XA	YES
 SAVEPOINTS	YES
--- a/mysql-test/suite/funcs_1/r/is_tables_is.result
+++ b/mysql-test/suite/funcs_1/r/is_tables_is.result
@@ -38,6 +38,29 @@
 Separator	-----------------------------------------------------
 TABLE_CATALOG	NULL
 TABLE_SCHEMA	information_schema
+TABLE_NAME	CLIENT_STATISTICS
+TABLE_TYPE	SYSTEM VIEW
+ENGINE	MEMORY
+VERSION	10
+ROW_FORMAT	Fixed
+TABLE_ROWS	#TBLR#
+AVG_ROW_LENGTH	#ARL#
+DATA_LENGTH	#DL#
+MAX_DATA_LENGTH	#MDL#
+INDEX_LENGTH	#IL#
+DATA_FREE	#DF#
+AUTO_INCREMENT	NULL
+CREATE_TIME	#CRT#
+UPDATE_TIME	#UT#
+CHECK_TIME	#CT#
+TABLE_COLLATION	utf8_general_ci
+CHECKSUM	NULL
+CREATE_OPTIONS	#CO#
+TABLE_COMMENT	#TC#
+user_comment	
+Separator	-----------------------------------------------------
+TABLE_CATALOG	NULL
+TABLE_SCHEMA	information_schema
 TABLE_NAME	COLLATIONS
 TABLE_TYPE	SYSTEM VIEW
 ENGINE	MEMORY
@@ -222,7 +245,7 @@
 Separator	-----------------------------------------------------
 TABLE_CATALOG	NULL
 TABLE_SCHEMA	information_schema
-TABLE_NAME	GLOBAL_VARIABLES
+TABLE_NAME	GLOBAL_TEMPORARY_TABLES
 TABLE_TYPE	SYSTEM VIEW
 ENGINE	MEMORY
 VERSION	10
@@ -245,7 +268,7 @@
 Separator	-----------------------------------------------------
 TABLE_CATALOG	NULL
 TABLE_SCHEMA	information_schema
-TABLE_NAME	KEY_COLUMN_USAGE
+TABLE_NAME	GLOBAL_VARIABLES
 TABLE_TYPE	SYSTEM VIEW
 ENGINE	MEMORY
 VERSION	10
@@ -268,11 +291,11 @@
 Separator	-----------------------------------------------------
 TABLE_CATALOG	NULL
 TABLE_SCHEMA	information_schema
-TABLE_NAME	PARTITIONS
+TABLE_NAME	INDEX_STATISTICS
 TABLE_TYPE	SYSTEM VIEW
-ENGINE	MyISAM
+ENGINE	MEMORY
 VERSION	10
-ROW_FORMAT	Dynamic
+ROW_FORMAT	Fixed
 TABLE_ROWS	#TBLR#
 AVG_ROW_LENGTH	#ARL#
 DATA_LENGTH	#DL#
@@ -291,11 +314,11 @@
 Separator	-----------------------------------------------------
 TABLE_CATALOG	NULL
 TABLE_SCHEMA	information_schema
-TABLE_NAME	PLUGINS
+TABLE_NAME	INNODB_BUFFER_POOL_PAGES
 TABLE_TYPE	SYSTEM VIEW
-ENGINE	MyISAM
+ENGINE	MEMORY
 VERSION	10
-ROW_FORMAT	Dynamic
+ROW_FORMAT	Fixed
 TABLE_ROWS	#TBLR#
 AVG_ROW_LENGTH	#ARL#
 DATA_LENGTH	#DL#
@@ -314,11 +337,11 @@
 Separator	-----------------------------------------------------
 TABLE_CATALOG	NULL
 TABLE_SCHEMA	information_schema
-TABLE_NAME	PROCESSLIST
+TABLE_NAME	INNODB_BUFFER_POOL_PAGES_BLOB
 TABLE_TYPE	SYSTEM VIEW
-ENGINE	MyISAM
+ENGINE	MEMORY
 VERSION	10
-ROW_FORMAT	Dynamic
+ROW_FORMAT	Fixed
 TABLE_ROWS	#TBLR#
 AVG_ROW_LENGTH	#ARL#
 DATA_LENGTH	#DL#
@@ -337,7 +360,7 @@
 Separator	-----------------------------------------------------
 TABLE_CATALOG	NULL
 TABLE_SCHEMA	information_schema
-TABLE_NAME	REFERENTIAL_CONSTRAINTS
+TABLE_NAME	INNODB_BUFFER_POOL_PAGES_INDEX
 TABLE_TYPE	SYSTEM VIEW
 ENGINE	MEMORY
 VERSION	10
@@ -360,11 +383,11 @@
 Separator	-----------------------------------------------------
 TABLE_CATALOG	NULL
 TABLE_SCHEMA	information_schema
-TABLE_NAME	ROUTINES
+TABLE_NAME	INNODB_CMP
 TABLE_TYPE	SYSTEM VIEW
-ENGINE	MyISAM
+ENGINE	MEMORY
 VERSION	10
-ROW_FORMAT	Dynamic
+ROW_FORMAT	Fixed
 TABLE_ROWS	#TBLR#
 AVG_ROW_LENGTH	#ARL#
 DATA_LENGTH	#DL#
@@ -383,7 +406,7 @@
 Separator	-----------------------------------------------------
 TABLE_CATALOG	NULL
 TABLE_SCHEMA	information_schema
-TABLE_NAME	SCHEMATA
+TABLE_NAME	INNODB_CMPMEM
 TABLE_TYPE	SYSTEM VIEW
 ENGINE	MEMORY
 VERSION	10
@@ -406,7 +429,7 @@
 Separator	-----------------------------------------------------
 TABLE_CATALOG	NULL
 TABLE_SCHEMA	information_schema
-TABLE_NAME	SCHEMA_PRIVILEGES
+TABLE_NAME	INNODB_CMPMEM_RESET
 TABLE_TYPE	SYSTEM VIEW
 ENGINE	MEMORY
 VERSION	10
@@ -429,7 +452,7 @@
 Separator	-----------------------------------------------------
 TABLE_CATALOG	NULL
 TABLE_SCHEMA	information_schema
-TABLE_NAME	SESSION_STATUS
+TABLE_NAME	INNODB_CMP_RESET
 TABLE_TYPE	SYSTEM VIEW
 ENGINE	MEMORY
 VERSION	10
@@ -452,7 +475,7 @@
 Separator	-----------------------------------------------------
 TABLE_CATALOG	NULL
 TABLE_SCHEMA	information_schema
-TABLE_NAME	SESSION_VARIABLES
+TABLE_NAME	INNODB_INDEX_STATS
 TABLE_TYPE	SYSTEM VIEW
 ENGINE	MEMORY
 VERSION	10
@@ -475,7 +498,7 @@
 Separator	-----------------------------------------------------
 TABLE_CATALOG	NULL
 TABLE_SCHEMA	information_schema
-TABLE_NAME	STATISTICS
+TABLE_NAME	INNODB_LOCKS
 TABLE_TYPE	SYSTEM VIEW
 ENGINE	MEMORY
 VERSION	10
@@ -498,7 +521,7 @@
 Separator	-----------------------------------------------------
 TABLE_CATALOG	NULL
 TABLE_SCHEMA	information_schema
-TABLE_NAME	TABLES
+TABLE_NAME	INNODB_LOCK_WAITS
 TABLE_TYPE	SYSTEM VIEW
 ENGINE	MEMORY
 VERSION	10
@@ -521,7 +544,7 @@
 Separator	-----------------------------------------------------
 TABLE_CATALOG	NULL
 TABLE_SCHEMA	information_schema
-TABLE_NAME	TABLE_CONSTRAINTS
+TABLE_NAME	INNODB_RSEG
 TABLE_TYPE	SYSTEM VIEW
 ENGINE	MEMORY
 VERSION	10
@@ -544,7 +567,7 @@
 Separator	-----------------------------------------------------
 TABLE_CATALOG	NULL
 TABLE_SCHEMA	information_schema
-TABLE_NAME	TABLE_PRIVILEGES
+TABLE_NAME	INNODB_SYS_INDEXES
 TABLE_TYPE	SYSTEM VIEW
 ENGINE	MEMORY
 VERSION	10
@@ -567,11 +590,11 @@
 Separator	-----------------------------------------------------
 TABLE_CATALOG	NULL
 TABLE_SCHEMA	information_schema
-TABLE_NAME	TRIGGERS
+TABLE_NAME	INNODB_SYS_STATS
 TABLE_TYPE	SYSTEM VIEW
-ENGINE	MyISAM
+ENGINE	MEMORY
 VERSION	10
-ROW_FORMAT	Dynamic
+ROW_FORMAT	Fixed
 TABLE_ROWS	#TBLR#
 AVG_ROW_LENGTH	#ARL#
 DATA_LENGTH	#DL#
@@ -590,7 +613,7 @@
 Separator	-----------------------------------------------------
 TABLE_CATALOG	NULL
 TABLE_SCHEMA	information_schema
-TABLE_NAME	USER_PRIVILEGES
+TABLE_NAME	INNODB_SYS_TABLES
 TABLE_TYPE	SYSTEM VIEW
 ENGINE	MEMORY
 VERSION	10
@@ -613,11 +636,11 @@
 Separator	-----------------------------------------------------
 TABLE_CATALOG	NULL
 TABLE_SCHEMA	information_schema
-TABLE_NAME	VIEWS
+TABLE_NAME	INNODB_TABLE_STATS
 TABLE_TYPE	SYSTEM VIEW
-ENGINE	MyISAM
+ENGINE	MEMORY
 VERSION	10
-ROW_FORMAT	Dynamic
+ROW_FORMAT	Fixed
 TABLE_ROWS	#TBLR#
 AVG_ROW_LENGTH	#ARL#
 DATA_LENGTH	#DL#
@@ -634,26 +657,9 @@
 TABLE_COMMENT	#TC#
 user_comment	
 Separator	-----------------------------------------------------
-DROP   USER testuser1@localhost;
-CREATE USER testuser1@localhost;
-GRANT SELECT ON test1.* TO testuser1@localhost;
-# Establish connection testuser1 (user=testuser1)
-SELECT *,
-LEFT( table_comment,
-IF(INSTR(table_comment,'InnoDB free') = 0
-AND INSTR(table_comment,'number_of_replicas') = 0,
-LENGTH(table_comment),
-INSTR(table_comment,'InnoDB free')
-+ INSTR(table_comment,'number_of_replicas') - 1))
-AS "user_comment",
-'-----------------------------------------------------' AS "Separator"
-FROM information_schema.tables
-WHERE table_schema = 'information_schema'
-AND table_name <> 'profiling'
-ORDER BY table_schema,table_name;
 TABLE_CATALOG	NULL
 TABLE_SCHEMA	information_schema
-TABLE_NAME	CHARACTER_SETS
+TABLE_NAME	INNODB_TRX
 TABLE_TYPE	SYSTEM VIEW
 ENGINE	MEMORY
 VERSION	10
@@ -676,7 +682,7 @@
 Separator	-----------------------------------------------------
 TABLE_CATALOG	NULL
 TABLE_SCHEMA	information_schema
-TABLE_NAME	COLLATIONS
+TABLE_NAME	KEY_COLUMN_USAGE
 TABLE_TYPE	SYSTEM VIEW
 ENGINE	MEMORY
 VERSION	10
@@ -699,11 +705,11 @@
 Separator	-----------------------------------------------------
 TABLE_CATALOG	NULL
 TABLE_SCHEMA	information_schema
-TABLE_NAME	COLLATION_CHARACTER_SET_APPLICABILITY
+TABLE_NAME	PARTITIONS
 TABLE_TYPE	SYSTEM VIEW
-ENGINE	MEMORY
+ENGINE	MyISAM
 VERSION	10
-ROW_FORMAT	Fixed
+ROW_FORMAT	Dynamic
 TABLE_ROWS	#TBLR#
 AVG_ROW_LENGTH	#ARL#
 DATA_LENGTH	#DL#
@@ -722,7 +728,7 @@
 Separator	-----------------------------------------------------
 TABLE_CATALOG	NULL
 TABLE_SCHEMA	information_schema
-TABLE_NAME	COLUMNS
+TABLE_NAME	PLUGINS
 TABLE_TYPE	SYSTEM VIEW
 ENGINE	MyISAM
 VERSION	10
@@ -745,7 +751,30 @@
 Separator	-----------------------------------------------------
 TABLE_CATALOG	NULL
 TABLE_SCHEMA	information_schema
-TABLE_NAME	COLUMN_PRIVILEGES
+TABLE_NAME	PROCESSLIST
+TABLE_TYPE	SYSTEM VIEW
+ENGINE	MyISAM
+VERSION	10
+ROW_FORMAT	Dynamic
+TABLE_ROWS	#TBLR#
+AVG_ROW_LENGTH	#ARL#
+DATA_LENGTH	#DL#
+MAX_DATA_LENGTH	#MDL#
+INDEX_LENGTH	#IL#
+DATA_FREE	#DF#
+AUTO_INCREMENT	NULL
+CREATE_TIME	#CRT#
+UPDATE_TIME	#UT#
+CHECK_TIME	#CT#
+TABLE_COLLATION	utf8_general_ci
+CHECKSUM	NULL
+CREATE_OPTIONS	#CO#
+TABLE_COMMENT	#TC#
+user_comment	
+Separator	-----------------------------------------------------
+TABLE_CATALOG	NULL
+TABLE_SCHEMA	information_schema
+TABLE_NAME	QUERY_RESPONSE_TIME
 TABLE_TYPE	SYSTEM VIEW
 ENGINE	MEMORY
 VERSION	10
@@ -768,7 +797,7 @@
 Separator	-----------------------------------------------------
 TABLE_CATALOG	NULL
 TABLE_SCHEMA	information_schema
-TABLE_NAME	ENGINES
+TABLE_NAME	REFERENTIAL_CONSTRAINTS
 TABLE_TYPE	SYSTEM VIEW
 ENGINE	MEMORY
 VERSION	10
@@ -791,7 +820,7 @@
 Separator	-----------------------------------------------------
 TABLE_CATALOG	NULL
 TABLE_SCHEMA	information_schema
-TABLE_NAME	EVENTS
+TABLE_NAME	ROUTINES
 TABLE_TYPE	SYSTEM VIEW
 ENGINE	MyISAM
 VERSION	10
@@ -814,7 +843,7 @@
 Separator	-----------------------------------------------------
 TABLE_CATALOG	NULL
 TABLE_SCHEMA	information_schema
-TABLE_NAME	FILES
+TABLE_NAME	SCHEMATA
 TABLE_TYPE	SYSTEM VIEW
 ENGINE	MEMORY
 VERSION	10
@@ -837,7 +866,7 @@
 Separator	-----------------------------------------------------
 TABLE_CATALOG	NULL
 TABLE_SCHEMA	information_schema
-TABLE_NAME	GLOBAL_STATUS
+TABLE_NAME	SCHEMA_PRIVILEGES
 TABLE_TYPE	SYSTEM VIEW
 ENGINE	MEMORY
 VERSION	10
@@ -860,7 +889,7 @@
 Separator	-----------------------------------------------------
 TABLE_CATALOG	NULL
 TABLE_SCHEMA	information_schema
-TABLE_NAME	GLOBAL_VARIABLES
+TABLE_NAME	SESSION_STATUS
 TABLE_TYPE	SYSTEM VIEW
 ENGINE	MEMORY
 VERSION	10
@@ -883,7 +912,7 @@
 Separator	-----------------------------------------------------
 TABLE_CATALOG	NULL
 TABLE_SCHEMA	information_schema
-TABLE_NAME	KEY_COLUMN_USAGE
+TABLE_NAME	SESSION_VARIABLES
 TABLE_TYPE	SYSTEM VIEW
 ENGINE	MEMORY
 VERSION	10
@@ -906,11 +935,11 @@
 Separator	-----------------------------------------------------
 TABLE_CATALOG	NULL
 TABLE_SCHEMA	information_schema
-TABLE_NAME	PARTITIONS
+TABLE_NAME	STATISTICS
 TABLE_TYPE	SYSTEM VIEW
-ENGINE	MyISAM
+ENGINE	MEMORY
 VERSION	10
-ROW_FORMAT	Dynamic
+ROW_FORMAT	Fixed
 TABLE_ROWS	#TBLR#
 AVG_ROW_LENGTH	#ARL#
 DATA_LENGTH	#DL#
@@ -929,11 +958,11 @@
 Separator	-----------------------------------------------------
 TABLE_CATALOG	NULL
 TABLE_SCHEMA	information_schema
-TABLE_NAME	PLUGINS
+TABLE_NAME	TABLES
 TABLE_TYPE	SYSTEM VIEW
-ENGINE	MyISAM
+ENGINE	MEMORY
 VERSION	10
-ROW_FORMAT	Dynamic
+ROW_FORMAT	Fixed
 TABLE_ROWS	#TBLR#
 AVG_ROW_LENGTH	#ARL#
 DATA_LENGTH	#DL#
@@ -952,11 +981,11 @@
 Separator	-----------------------------------------------------
 TABLE_CATALOG	NULL
 TABLE_SCHEMA	information_schema
-TABLE_NAME	PROCESSLIST
+TABLE_NAME	TABLE_CONSTRAINTS
 TABLE_TYPE	SYSTEM VIEW
-ENGINE	MyISAM
+ENGINE	MEMORY
 VERSION	10
-ROW_FORMAT	Dynamic
+ROW_FORMAT	Fixed
 TABLE_ROWS	#TBLR#
 AVG_ROW_LENGTH	#ARL#
 DATA_LENGTH	#DL#
@@ -975,7 +1004,7 @@
 Separator	-----------------------------------------------------
 TABLE_CATALOG	NULL
 TABLE_SCHEMA	information_schema
-TABLE_NAME	REFERENTIAL_CONSTRAINTS
+TABLE_NAME	TABLE_PRIVILEGES
 TABLE_TYPE	SYSTEM VIEW
 ENGINE	MEMORY
 VERSION	10
@@ -998,11 +1027,11 @@
 Separator	-----------------------------------------------------
 TABLE_CATALOG	NULL
 TABLE_SCHEMA	information_schema
-TABLE_NAME	ROUTINES
+TABLE_NAME	TABLE_STATISTICS
 TABLE_TYPE	SYSTEM VIEW
-ENGINE	MyISAM
+ENGINE	MEMORY
 VERSION	10
-ROW_FORMAT	Dynamic
+ROW_FORMAT	Fixed
 TABLE_ROWS	#TBLR#
 AVG_ROW_LENGTH	#ARL#
 DATA_LENGTH	#DL#
@@ -1021,7 +1050,7 @@
 Separator	-----------------------------------------------------
 TABLE_CATALOG	NULL
 TABLE_SCHEMA	information_schema
-TABLE_NAME	SCHEMATA
+TABLE_NAME	TEMPORARY_TABLES
 TABLE_TYPE	SYSTEM VIEW
 ENGINE	MEMORY
 VERSION	10
@@ -1044,7 +1073,7 @@
 Separator	-----------------------------------------------------
 TABLE_CATALOG	NULL
 TABLE_SCHEMA	information_schema
-TABLE_NAME	SCHEMA_PRIVILEGES
+TABLE_NAME	THREAD_STATISTICS
 TABLE_TYPE	SYSTEM VIEW
 ENGINE	MEMORY
 VERSION	10
@@ -1067,7 +1096,30 @@
 Separator	-----------------------------------------------------
 TABLE_CATALOG	NULL
 TABLE_SCHEMA	information_schema
-TABLE_NAME	SESSION_STATUS
+TABLE_NAME	TRIGGERS
+TABLE_TYPE	SYSTEM VIEW
+ENGINE	MyISAM
+VERSION	10
+ROW_FORMAT	Dynamic
+TABLE_ROWS	#TBLR#
+AVG_ROW_LENGTH	#ARL#
+DATA_LENGTH	#DL#
+MAX_DATA_LENGTH	#MDL#
+INDEX_LENGTH	#IL#
+DATA_FREE	#DF#
+AUTO_INCREMENT	NULL
+CREATE_TIME	#CRT#
+UPDATE_TIME	#UT#
+CHECK_TIME	#CT#
+TABLE_COLLATION	utf8_general_ci
+CHECKSUM	NULL
+CREATE_OPTIONS	#CO#
+TABLE_COMMENT	#TC#
+user_comment	
+Separator	-----------------------------------------------------
+TABLE_CATALOG	NULL
+TABLE_SCHEMA	information_schema
+TABLE_NAME	USER_PRIVILEGES
 TABLE_TYPE	SYSTEM VIEW
 ENGINE	MEMORY
 VERSION	10
@@ -1090,7 +1142,7 @@
 Separator	-----------------------------------------------------
 TABLE_CATALOG	NULL
 TABLE_SCHEMA	information_schema
-TABLE_NAME	SESSION_VARIABLES
+TABLE_NAME	USER_STATISTICS
 TABLE_TYPE	SYSTEM VIEW
 ENGINE	MEMORY
 VERSION	10
@@ -1113,7 +1165,30 @@
 Separator	-----------------------------------------------------
 TABLE_CATALOG	NULL
 TABLE_SCHEMA	information_schema
-TABLE_NAME	STATISTICS
+TABLE_NAME	VIEWS
+TABLE_TYPE	SYSTEM VIEW
+ENGINE	MyISAM
+VERSION	10
+ROW_FORMAT	Dynamic
+TABLE_ROWS	#TBLR#
+AVG_ROW_LENGTH	#ARL#
+DATA_LENGTH	#DL#
+MAX_DATA_LENGTH	#MDL#
+INDEX_LENGTH	#IL#
+DATA_FREE	#DF#
+AUTO_INCREMENT	NULL
+CREATE_TIME	#CRT#
+UPDATE_TIME	#UT#
+CHECK_TIME	#CT#
+TABLE_COLLATION	utf8_general_ci
+CHECKSUM	NULL
+CREATE_OPTIONS	#CO#
+TABLE_COMMENT	#TC#
+user_comment	
+Separator	-----------------------------------------------------
+TABLE_CATALOG	NULL
+TABLE_SCHEMA	information_schema
+TABLE_NAME	XTRADB_ADMIN_COMMAND
 TABLE_TYPE	SYSTEM VIEW
 ENGINE	MEMORY
 VERSION	10
@@ -1136,7 +1211,7 @@
 Separator	-----------------------------------------------------
 TABLE_CATALOG	NULL
 TABLE_SCHEMA	information_schema
-TABLE_NAME	TABLES
+TABLE_NAME	XTRADB_ENHANCEMENTS
 TABLE_TYPE	SYSTEM VIEW
 ENGINE	MEMORY
 VERSION	10
@@ -1157,9 +1232,26 @@
 TABLE_COMMENT	#TC#
 user_comment	
 Separator	-----------------------------------------------------
+DROP   USER testuser1@localhost;
+CREATE USER testuser1@localhost;
+GRANT SELECT ON test1.* TO testuser1@localhost;
+# Establish connection testuser1 (user=testuser1)
+SELECT *,
+LEFT( table_comment,
+IF(INSTR(table_comment,'InnoDB free') = 0
+AND INSTR(table_comment,'number_of_replicas') = 0,
+LENGTH(table_comment),
+INSTR(table_comment,'InnoDB free')
++ INSTR(table_comment,'number_of_replicas') - 1))
+AS "user_comment",
+'-----------------------------------------------------' AS "Separator"
+FROM information_schema.tables
+WHERE table_schema = 'information_schema'
+AND table_name <> 'profiling'
+ORDER BY table_schema,table_name;
 TABLE_CATALOG	NULL
 TABLE_SCHEMA	information_schema
-TABLE_NAME	TABLE_CONSTRAINTS
+TABLE_NAME	CHARACTER_SETS
 TABLE_TYPE	SYSTEM VIEW
 ENGINE	MEMORY
 VERSION	10
@@ -1182,7 +1274,7 @@
 Separator	-----------------------------------------------------
 TABLE_CATALOG	NULL
 TABLE_SCHEMA	information_schema
-TABLE_NAME	TABLE_PRIVILEGES
+TABLE_NAME	CLIENT_STATISTICS
 TABLE_TYPE	SYSTEM VIEW
 ENGINE	MEMORY
 VERSION	10
@@ -1205,11 +1297,11 @@
 Separator	-----------------------------------------------------
 TABLE_CATALOG	NULL
 TABLE_SCHEMA	information_schema
-TABLE_NAME	TRIGGERS
+TABLE_NAME	COLLATIONS
 TABLE_TYPE	SYSTEM VIEW
-ENGINE	MyISAM
+ENGINE	MEMORY
 VERSION	10
-ROW_FORMAT	Dynamic
+ROW_FORMAT	Fixed
 TABLE_ROWS	#TBLR#
 AVG_ROW_LENGTH	#ARL#
 DATA_LENGTH	#DL#
@@ -1228,7 +1320,7 @@
 Separator	-----------------------------------------------------
 TABLE_CATALOG	NULL
 TABLE_SCHEMA	information_schema
-TABLE_NAME	USER_PRIVILEGES
+TABLE_NAME	COLLATION_CHARACTER_SET_APPLICABILITY
 TABLE_TYPE	SYSTEM VIEW
 ENGINE	MEMORY
 VERSION	10
@@ -1251,7 +1343,7 @@
 Separator	-----------------------------------------------------
 TABLE_CATALOG	NULL
 TABLE_SCHEMA	information_schema
-TABLE_NAME	VIEWS
+TABLE_NAME	COLUMNS
 TABLE_TYPE	SYSTEM VIEW
 ENGINE	MyISAM
 VERSION	10
@@ -1272,6 +1364,1110 @@
 TABLE_COMMENT	#TC#
 user_comment	
 Separator	-----------------------------------------------------
+TABLE_CATALOG	NULL
+TABLE_SCHEMA	information_schema
+TABLE_NAME	COLUMN_PRIVILEGES
+TABLE_TYPE	SYSTEM VIEW
+ENGINE	MEMORY
+VERSION	10
+ROW_FORMAT	Fixed
+TABLE_ROWS	#TBLR#
+AVG_ROW_LENGTH	#ARL#
+DATA_LENGTH	#DL#
+MAX_DATA_LENGTH	#MDL#
+INDEX_LENGTH	#IL#
+DATA_FREE	#DF#
+AUTO_INCREMENT	NULL
+CREATE_TIME	#CRT#
+UPDATE_TIME	#UT#
+CHECK_TIME	#CT#
+TABLE_COLLATION	utf8_general_ci
+CHECKSUM	NULL
+CREATE_OPTIONS	#CO#
+TABLE_COMMENT	#TC#
+user_comment	
+Separator	-----------------------------------------------------
+TABLE_CATALOG	NULL
+TABLE_SCHEMA	information_schema
+TABLE_NAME	ENGINES
+TABLE_TYPE	SYSTEM VIEW
+ENGINE	MEMORY
+VERSION	10
+ROW_FORMAT	Fixed
+TABLE_ROWS	#TBLR#
+AVG_ROW_LENGTH	#ARL#
+DATA_LENGTH	#DL#
+MAX_DATA_LENGTH	#MDL#
+INDEX_LENGTH	#IL#
+DATA_FREE	#DF#
+AUTO_INCREMENT	NULL
+CREATE_TIME	#CRT#
+UPDATE_TIME	#UT#
+CHECK_TIME	#CT#
+TABLE_COLLATION	utf8_general_ci
+CHECKSUM	NULL
+CREATE_OPTIONS	#CO#
+TABLE_COMMENT	#TC#
+user_comment	
+Separator	-----------------------------------------------------
+TABLE_CATALOG	NULL
+TABLE_SCHEMA	information_schema
+TABLE_NAME	EVENTS
+TABLE_TYPE	SYSTEM VIEW
+ENGINE	MyISAM
+VERSION	10
+ROW_FORMAT	Dynamic
+TABLE_ROWS	#TBLR#
+AVG_ROW_LENGTH	#ARL#
+DATA_LENGTH	#DL#
+MAX_DATA_LENGTH	#MDL#
+INDEX_LENGTH	#IL#
+DATA_FREE	#DF#
+AUTO_INCREMENT	NULL
+CREATE_TIME	#CRT#
+UPDATE_TIME	#UT#
+CHECK_TIME	#CT#
+TABLE_COLLATION	utf8_general_ci
+CHECKSUM	NULL
+CREATE_OPTIONS	#CO#
+TABLE_COMMENT	#TC#
+user_comment	
+Separator	-----------------------------------------------------
+TABLE_CATALOG	NULL
+TABLE_SCHEMA	information_schema
+TABLE_NAME	FILES
+TABLE_TYPE	SYSTEM VIEW
+ENGINE	MEMORY
+VERSION	10
+ROW_FORMAT	Fixed
+TABLE_ROWS	#TBLR#
+AVG_ROW_LENGTH	#ARL#
+DATA_LENGTH	#DL#
+MAX_DATA_LENGTH	#MDL#
+INDEX_LENGTH	#IL#
+DATA_FREE	#DF#
+AUTO_INCREMENT	NULL
+CREATE_TIME	#CRT#
+UPDATE_TIME	#UT#
+CHECK_TIME	#CT#
+TABLE_COLLATION	utf8_general_ci
+CHECKSUM	NULL
+CREATE_OPTIONS	#CO#
+TABLE_COMMENT	#TC#
+user_comment	
+Separator	-----------------------------------------------------
+TABLE_CATALOG	NULL
+TABLE_SCHEMA	information_schema
+TABLE_NAME	GLOBAL_STATUS
+TABLE_TYPE	SYSTEM VIEW
+ENGINE	MEMORY
+VERSION	10
+ROW_FORMAT	Fixed
+TABLE_ROWS	#TBLR#
+AVG_ROW_LENGTH	#ARL#
+DATA_LENGTH	#DL#
+MAX_DATA_LENGTH	#MDL#
+INDEX_LENGTH	#IL#
+DATA_FREE	#DF#
+AUTO_INCREMENT	NULL
+CREATE_TIME	#CRT#
+UPDATE_TIME	#UT#
+CHECK_TIME	#CT#
+TABLE_COLLATION	utf8_general_ci
+CHECKSUM	NULL
+CREATE_OPTIONS	#CO#
+TABLE_COMMENT	#TC#
+user_comment	
+Separator	-----------------------------------------------------
+TABLE_CATALOG	NULL
+TABLE_SCHEMA	information_schema
+TABLE_NAME	GLOBAL_TEMPORARY_TABLES
+TABLE_TYPE	SYSTEM VIEW
+ENGINE	MEMORY
+VERSION	10
+ROW_FORMAT	Fixed
+TABLE_ROWS	#TBLR#
+AVG_ROW_LENGTH	#ARL#
+DATA_LENGTH	#DL#
+MAX_DATA_LENGTH	#MDL#
+INDEX_LENGTH	#IL#
+DATA_FREE	#DF#
+AUTO_INCREMENT	NULL
+CREATE_TIME	#CRT#
+UPDATE_TIME	#UT#
+CHECK_TIME	#CT#
+TABLE_COLLATION	utf8_general_ci
+CHECKSUM	NULL
+CREATE_OPTIONS	#CO#
+TABLE_COMMENT	#TC#
+user_comment	
+Separator	-----------------------------------------------------
+TABLE_CATALOG	NULL
+TABLE_SCHEMA	information_schema
+TABLE_NAME	GLOBAL_VARIABLES
+TABLE_TYPE	SYSTEM VIEW
+ENGINE	MEMORY
+VERSION	10
+ROW_FORMAT	Fixed
+TABLE_ROWS	#TBLR#
+AVG_ROW_LENGTH	#ARL#
+DATA_LENGTH	#DL#
+MAX_DATA_LENGTH	#MDL#
+INDEX_LENGTH	#IL#
+DATA_FREE	#DF#
+AUTO_INCREMENT	NULL
+CREATE_TIME	#CRT#
+UPDATE_TIME	#UT#
+CHECK_TIME	#CT#
+TABLE_COLLATION	utf8_general_ci
+CHECKSUM	NULL
+CREATE_OPTIONS	#CO#
+TABLE_COMMENT	#TC#
+user_comment	
+Separator	-----------------------------------------------------
+TABLE_CATALOG	NULL
+TABLE_SCHEMA	information_schema
+TABLE_NAME	INDEX_STATISTICS
+TABLE_TYPE	SYSTEM VIEW
+ENGINE	MEMORY
+VERSION	10
+ROW_FORMAT	Fixed
+TABLE_ROWS	#TBLR#
+AVG_ROW_LENGTH	#ARL#
+DATA_LENGTH	#DL#
+MAX_DATA_LENGTH	#MDL#
+INDEX_LENGTH	#IL#
+DATA_FREE	#DF#
+AUTO_INCREMENT	NULL
+CREATE_TIME	#CRT#
+UPDATE_TIME	#UT#
+CHECK_TIME	#CT#
+TABLE_COLLATION	utf8_general_ci
+CHECKSUM	NULL
+CREATE_OPTIONS	#CO#
+TABLE_COMMENT	#TC#
+user_comment	
+Separator	-----------------------------------------------------
+TABLE_CATALOG	NULL
+TABLE_SCHEMA	information_schema
+TABLE_NAME	INNODB_BUFFER_POOL_PAGES
+TABLE_TYPE	SYSTEM VIEW
+ENGINE	MEMORY
+VERSION	10
+ROW_FORMAT	Fixed
+TABLE_ROWS	#TBLR#
+AVG_ROW_LENGTH	#ARL#
+DATA_LENGTH	#DL#
+MAX_DATA_LENGTH	#MDL#
+INDEX_LENGTH	#IL#
+DATA_FREE	#DF#
+AUTO_INCREMENT	NULL
+CREATE_TIME	#CRT#
+UPDATE_TIME	#UT#
+CHECK_TIME	#CT#
+TABLE_COLLATION	utf8_general_ci
+CHECKSUM	NULL
+CREATE_OPTIONS	#CO#
+TABLE_COMMENT	#TC#
+user_comment	
+Separator	-----------------------------------------------------
+TABLE_CATALOG	NULL
+TABLE_SCHEMA	information_schema
+TABLE_NAME	INNODB_BUFFER_POOL_PAGES_BLOB
+TABLE_TYPE	SYSTEM VIEW
+ENGINE	MEMORY
+VERSION	10
+ROW_FORMAT	Fixed
+TABLE_ROWS	#TBLR#
+AVG_ROW_LENGTH	#ARL#
+DATA_LENGTH	#DL#
+MAX_DATA_LENGTH	#MDL#
+INDEX_LENGTH	#IL#
+DATA_FREE	#DF#
+AUTO_INCREMENT	NULL
+CREATE_TIME	#CRT#
+UPDATE_TIME	#UT#
+CHECK_TIME	#CT#
+TABLE_COLLATION	utf8_general_ci
+CHECKSUM	NULL
+CREATE_OPTIONS	#CO#
+TABLE_COMMENT	#TC#
+user_comment	
+Separator	-----------------------------------------------------
+TABLE_CATALOG	NULL
+TABLE_SCHEMA	information_schema
+TABLE_NAME	INNODB_BUFFER_POOL_PAGES_INDEX
+TABLE_TYPE	SYSTEM VIEW
+ENGINE	MEMORY
+VERSION	10
+ROW_FORMAT	Fixed
+TABLE_ROWS	#TBLR#
+AVG_ROW_LENGTH	#ARL#
+DATA_LENGTH	#DL#
+MAX_DATA_LENGTH	#MDL#
+INDEX_LENGTH	#IL#
+DATA_FREE	#DF#
+AUTO_INCREMENT	NULL
+CREATE_TIME	#CRT#
+UPDATE_TIME	#UT#
+CHECK_TIME	#CT#
+TABLE_COLLATION	utf8_general_ci
+CHECKSUM	NULL
+CREATE_OPTIONS	#CO#
+TABLE_COMMENT	#TC#
+user_comment	
+Separator	-----------------------------------------------------
+TABLE_CATALOG	NULL
+TABLE_SCHEMA	information_schema
+TABLE_NAME	INNODB_CMP
+TABLE_TYPE	SYSTEM VIEW
+ENGINE	MEMORY
+VERSION	10
+ROW_FORMAT	Fixed
+TABLE_ROWS	#TBLR#
+AVG_ROW_LENGTH	#ARL#
+DATA_LENGTH	#DL#
+MAX_DATA_LENGTH	#MDL#
+INDEX_LENGTH	#IL#
+DATA_FREE	#DF#
+AUTO_INCREMENT	NULL
+CREATE_TIME	#CRT#
+UPDATE_TIME	#UT#
+CHECK_TIME	#CT#
+TABLE_COLLATION	utf8_general_ci
+CHECKSUM	NULL
+CREATE_OPTIONS	#CO#
+TABLE_COMMENT	#TC#
+user_comment	
+Separator	-----------------------------------------------------
+TABLE_CATALOG	NULL
+TABLE_SCHEMA	information_schema
+TABLE_NAME	INNODB_CMPMEM
+TABLE_TYPE	SYSTEM VIEW
+ENGINE	MEMORY
+VERSION	10
+ROW_FORMAT	Fixed
+TABLE_ROWS	#TBLR#
+AVG_ROW_LENGTH	#ARL#
+DATA_LENGTH	#DL#
+MAX_DATA_LENGTH	#MDL#
+INDEX_LENGTH	#IL#
+DATA_FREE	#DF#
+AUTO_INCREMENT	NULL
+CREATE_TIME	#CRT#
+UPDATE_TIME	#UT#
+CHECK_TIME	#CT#
+TABLE_COLLATION	utf8_general_ci
+CHECKSUM	NULL
+CREATE_OPTIONS	#CO#
+TABLE_COMMENT	#TC#
+user_comment	
+Separator	-----------------------------------------------------
+TABLE_CATALOG	NULL
+TABLE_SCHEMA	information_schema
+TABLE_NAME	INNODB_CMPMEM_RESET
+TABLE_TYPE	SYSTEM VIEW
+ENGINE	MEMORY
+VERSION	10
+ROW_FORMAT	Fixed
+TABLE_ROWS	#TBLR#
+AVG_ROW_LENGTH	#ARL#
+DATA_LENGTH	#DL#
+MAX_DATA_LENGTH	#MDL#
+INDEX_LENGTH	#IL#
+DATA_FREE	#DF#
+AUTO_INCREMENT	NULL
+CREATE_TIME	#CRT#
+UPDATE_TIME	#UT#
+CHECK_TIME	#CT#
+TABLE_COLLATION	utf8_general_ci
+CHECKSUM	NULL
+CREATE_OPTIONS	#CO#
+TABLE_COMMENT	#TC#
+user_comment	
+Separator	-----------------------------------------------------
+TABLE_CATALOG	NULL
+TABLE_SCHEMA	information_schema
+TABLE_NAME	INNODB_CMP_RESET
+TABLE_TYPE	SYSTEM VIEW
+ENGINE	MEMORY
+VERSION	10
+ROW_FORMAT	Fixed
+TABLE_ROWS	#TBLR#
+AVG_ROW_LENGTH	#ARL#
+DATA_LENGTH	#DL#
+MAX_DATA_LENGTH	#MDL#
+INDEX_LENGTH	#IL#
+DATA_FREE	#DF#
+AUTO_INCREMENT	NULL
+CREATE_TIME	#CRT#
+UPDATE_TIME	#UT#
+CHECK_TIME	#CT#
+TABLE_COLLATION	utf8_general_ci
+CHECKSUM	NULL
+CREATE_OPTIONS	#CO#
+TABLE_COMMENT	#TC#
+user_comment	
+Separator	-----------------------------------------------------
+TABLE_CATALOG	NULL
+TABLE_SCHEMA	information_schema
+TABLE_NAME	INNODB_INDEX_STATS
+TABLE_TYPE	SYSTEM VIEW
+ENGINE	MEMORY
+VERSION	10
+ROW_FORMAT	Fixed
+TABLE_ROWS	#TBLR#
+AVG_ROW_LENGTH	#ARL#
+DATA_LENGTH	#DL#
+MAX_DATA_LENGTH	#MDL#
+INDEX_LENGTH	#IL#
+DATA_FREE	#DF#
+AUTO_INCREMENT	NULL
+CREATE_TIME	#CRT#
+UPDATE_TIME	#UT#
+CHECK_TIME	#CT#
+TABLE_COLLATION	utf8_general_ci
+CHECKSUM	NULL
+CREATE_OPTIONS	#CO#
+TABLE_COMMENT	#TC#
+user_comment	
+Separator	-----------------------------------------------------
+TABLE_CATALOG	NULL
+TABLE_SCHEMA	information_schema
+TABLE_NAME	INNODB_LOCKS
+TABLE_TYPE	SYSTEM VIEW
+ENGINE	MEMORY
+VERSION	10
+ROW_FORMAT	Fixed
+TABLE_ROWS	#TBLR#
+AVG_ROW_LENGTH	#ARL#
+DATA_LENGTH	#DL#
+MAX_DATA_LENGTH	#MDL#
+INDEX_LENGTH	#IL#
+DATA_FREE	#DF#
+AUTO_INCREMENT	NULL
+CREATE_TIME	#CRT#
+UPDATE_TIME	#UT#
+CHECK_TIME	#CT#
+TABLE_COLLATION	utf8_general_ci
+CHECKSUM	NULL
+CREATE_OPTIONS	#CO#
+TABLE_COMMENT	#TC#
+user_comment	
+Separator	-----------------------------------------------------
+TABLE_CATALOG	NULL
+TABLE_SCHEMA	information_schema
+TABLE_NAME	INNODB_LOCK_WAITS
+TABLE_TYPE	SYSTEM VIEW
+ENGINE	MEMORY
+VERSION	10
+ROW_FORMAT	Fixed
+TABLE_ROWS	#TBLR#
+AVG_ROW_LENGTH	#ARL#
+DATA_LENGTH	#DL#
+MAX_DATA_LENGTH	#MDL#
+INDEX_LENGTH	#IL#
+DATA_FREE	#DF#
+AUTO_INCREMENT	NULL
+CREATE_TIME	#CRT#
+UPDATE_TIME	#UT#
+CHECK_TIME	#CT#
+TABLE_COLLATION	utf8_general_ci
+CHECKSUM	NULL
+CREATE_OPTIONS	#CO#
+TABLE_COMMENT	#TC#
+user_comment	
+Separator	-----------------------------------------------------
+TABLE_CATALOG	NULL
+TABLE_SCHEMA	information_schema
+TABLE_NAME	INNODB_RSEG
+TABLE_TYPE	SYSTEM VIEW
+ENGINE	MEMORY
+VERSION	10
+ROW_FORMAT	Fixed
+TABLE_ROWS	#TBLR#
+AVG_ROW_LENGTH	#ARL#
+DATA_LENGTH	#DL#
+MAX_DATA_LENGTH	#MDL#
+INDEX_LENGTH	#IL#
+DATA_FREE	#DF#
+AUTO_INCREMENT	NULL
+CREATE_TIME	#CRT#
+UPDATE_TIME	#UT#
+CHECK_TIME	#CT#
+TABLE_COLLATION	utf8_general_ci
+CHECKSUM	NULL
+CREATE_OPTIONS	#CO#
+TABLE_COMMENT	#TC#
+user_comment	
+Separator	-----------------------------------------------------
+TABLE_CATALOG	NULL
+TABLE_SCHEMA	information_schema
+TABLE_NAME	INNODB_SYS_INDEXES
+TABLE_TYPE	SYSTEM VIEW
+ENGINE	MEMORY
+VERSION	10
+ROW_FORMAT	Fixed
+TABLE_ROWS	#TBLR#
+AVG_ROW_LENGTH	#ARL#
+DATA_LENGTH	#DL#
+MAX_DATA_LENGTH	#MDL#
+INDEX_LENGTH	#IL#
+DATA_FREE	#DF#
+AUTO_INCREMENT	NULL
+CREATE_TIME	#CRT#
+UPDATE_TIME	#UT#
+CHECK_TIME	#CT#
+TABLE_COLLATION	utf8_general_ci
+CHECKSUM	NULL
+CREATE_OPTIONS	#CO#
+TABLE_COMMENT	#TC#
+user_comment	
+Separator	-----------------------------------------------------
+TABLE_CATALOG	NULL
+TABLE_SCHEMA	information_schema
+TABLE_NAME	INNODB_SYS_STATS
+TABLE_TYPE	SYSTEM VIEW
+ENGINE	MEMORY
+VERSION	10
+ROW_FORMAT	Fixed
+TABLE_ROWS	#TBLR#
+AVG_ROW_LENGTH	#ARL#
+DATA_LENGTH	#DL#
+MAX_DATA_LENGTH	#MDL#
+INDEX_LENGTH	#IL#
+DATA_FREE	#DF#
+AUTO_INCREMENT	NULL
+CREATE_TIME	#CRT#
+UPDATE_TIME	#UT#
+CHECK_TIME	#CT#
+TABLE_COLLATION	utf8_general_ci
+CHECKSUM	NULL
+CREATE_OPTIONS	#CO#
+TABLE_COMMENT	#TC#
+user_comment	
+Separator	-----------------------------------------------------
+TABLE_CATALOG	NULL
+TABLE_SCHEMA	information_schema
+TABLE_NAME	INNODB_SYS_TABLES
+TABLE_TYPE	SYSTEM VIEW
+ENGINE	MEMORY
+VERSION	10
+ROW_FORMAT	Fixed
+TABLE_ROWS	#TBLR#
+AVG_ROW_LENGTH	#ARL#
+DATA_LENGTH	#DL#
+MAX_DATA_LENGTH	#MDL#
+INDEX_LENGTH	#IL#
+DATA_FREE	#DF#
+AUTO_INCREMENT	NULL
+CREATE_TIME	#CRT#
+UPDATE_TIME	#UT#
+CHECK_TIME	#CT#
+TABLE_COLLATION	utf8_general_ci
+CHECKSUM	NULL
+CREATE_OPTIONS	#CO#
+TABLE_COMMENT	#TC#
+user_comment	
+Separator	-----------------------------------------------------
+TABLE_CATALOG	NULL
+TABLE_SCHEMA	information_schema
+TABLE_NAME	INNODB_TABLE_STATS
+TABLE_TYPE	SYSTEM VIEW
+ENGINE	MEMORY
+VERSION	10
+ROW_FORMAT	Fixed
+TABLE_ROWS	#TBLR#
+AVG_ROW_LENGTH	#ARL#
+DATA_LENGTH	#DL#
+MAX_DATA_LENGTH	#MDL#
+INDEX_LENGTH	#IL#
+DATA_FREE	#DF#
+AUTO_INCREMENT	NULL
+CREATE_TIME	#CRT#
+UPDATE_TIME	#UT#
+CHECK_TIME	#CT#
+TABLE_COLLATION	utf8_general_ci
+CHECKSUM	NULL
+CREATE_OPTIONS	#CO#
+TABLE_COMMENT	#TC#
+user_comment	
+Separator	-----------------------------------------------------
+TABLE_CATALOG	NULL
+TABLE_SCHEMA	information_schema
+TABLE_NAME	INNODB_TRX
+TABLE_TYPE	SYSTEM VIEW
+ENGINE	MEMORY
+VERSION	10
+ROW_FORMAT	Fixed
+TABLE_ROWS	#TBLR#
+AVG_ROW_LENGTH	#ARL#
+DATA_LENGTH	#DL#
+MAX_DATA_LENGTH	#MDL#
+INDEX_LENGTH	#IL#
+DATA_FREE	#DF#
+AUTO_INCREMENT	NULL
+CREATE_TIME	#CRT#
+UPDATE_TIME	#UT#
+CHECK_TIME	#CT#
+TABLE_COLLATION	utf8_general_ci
+CHECKSUM	NULL
+CREATE_OPTIONS	#CO#
+TABLE_COMMENT	#TC#
+user_comment	
+Separator	-----------------------------------------------------
+TABLE_CATALOG	NULL
+TABLE_SCHEMA	information_schema
+TABLE_NAME	KEY_COLUMN_USAGE
+TABLE_TYPE	SYSTEM VIEW
+ENGINE	MEMORY
+VERSION	10
+ROW_FORMAT	Fixed
+TABLE_ROWS	#TBLR#
+AVG_ROW_LENGTH	#ARL#
+DATA_LENGTH	#DL#
+MAX_DATA_LENGTH	#MDL#
+INDEX_LENGTH	#IL#
+DATA_FREE	#DF#
+AUTO_INCREMENT	NULL
+CREATE_TIME	#CRT#
+UPDATE_TIME	#UT#
+CHECK_TIME	#CT#
+TABLE_COLLATION	utf8_general_ci
+CHECKSUM	NULL
+CREATE_OPTIONS	#CO#
+TABLE_COMMENT	#TC#
+user_comment	
+Separator	-----------------------------------------------------
+TABLE_CATALOG	NULL
+TABLE_SCHEMA	information_schema
+TABLE_NAME	PARTITIONS
+TABLE_TYPE	SYSTEM VIEW
+ENGINE	MyISAM
+VERSION	10
+ROW_FORMAT	Dynamic
+TABLE_ROWS	#TBLR#
+AVG_ROW_LENGTH	#ARL#
+DATA_LENGTH	#DL#
+MAX_DATA_LENGTH	#MDL#
+INDEX_LENGTH	#IL#
+DATA_FREE	#DF#
+AUTO_INCREMENT	NULL
+CREATE_TIME	#CRT#
+UPDATE_TIME	#UT#
+CHECK_TIME	#CT#
+TABLE_COLLATION	utf8_general_ci
+CHECKSUM	NULL
+CREATE_OPTIONS	#CO#
+TABLE_COMMENT	#TC#
+user_comment	
+Separator	-----------------------------------------------------
+TABLE_CATALOG	NULL
+TABLE_SCHEMA	information_schema
+TABLE_NAME	PLUGINS
+TABLE_TYPE	SYSTEM VIEW
+ENGINE	MyISAM
+VERSION	10
+ROW_FORMAT	Dynamic
+TABLE_ROWS	#TBLR#
+AVG_ROW_LENGTH	#ARL#
+DATA_LENGTH	#DL#
+MAX_DATA_LENGTH	#MDL#
+INDEX_LENGTH	#IL#
+DATA_FREE	#DF#
+AUTO_INCREMENT	NULL
+CREATE_TIME	#CRT#
+UPDATE_TIME	#UT#
+CHECK_TIME	#CT#
+TABLE_COLLATION	utf8_general_ci
+CHECKSUM	NULL
+CREATE_OPTIONS	#CO#
+TABLE_COMMENT	#TC#
+user_comment	
+Separator	-----------------------------------------------------
+TABLE_CATALOG	NULL
+TABLE_SCHEMA	information_schema
+TABLE_NAME	PROCESSLIST
+TABLE_TYPE	SYSTEM VIEW
+ENGINE	MyISAM
+VERSION	10
+ROW_FORMAT	Dynamic
+TABLE_ROWS	#TBLR#
+AVG_ROW_LENGTH	#ARL#
+DATA_LENGTH	#DL#
+MAX_DATA_LENGTH	#MDL#
+INDEX_LENGTH	#IL#
+DATA_FREE	#DF#
+AUTO_INCREMENT	NULL
+CREATE_TIME	#CRT#
+UPDATE_TIME	#UT#
+CHECK_TIME	#CT#
+TABLE_COLLATION	utf8_general_ci
+CHECKSUM	NULL
+CREATE_OPTIONS	#CO#
+TABLE_COMMENT	#TC#
+user_comment	
+Separator	-----------------------------------------------------
+TABLE_CATALOG	NULL
+TABLE_SCHEMA	information_schema
+TABLE_NAME	QUERY_RESPONSE_TIME
+TABLE_TYPE	SYSTEM VIEW
+ENGINE	MEMORY
+VERSION	10
+ROW_FORMAT	Fixed
+TABLE_ROWS	#TBLR#
+AVG_ROW_LENGTH	#ARL#
+DATA_LENGTH	#DL#
+MAX_DATA_LENGTH	#MDL#
+INDEX_LENGTH	#IL#
+DATA_FREE	#DF#
+AUTO_INCREMENT	NULL
+CREATE_TIME	#CRT#
+UPDATE_TIME	#UT#
+CHECK_TIME	#CT#
+TABLE_COLLATION	utf8_general_ci
+CHECKSUM	NULL
+CREATE_OPTIONS	#CO#
+TABLE_COMMENT	#TC#
+user_comment	
+Separator	-----------------------------------------------------
+TABLE_CATALOG	NULL
+TABLE_SCHEMA	information_schema
+TABLE_NAME	REFERENTIAL_CONSTRAINTS
+TABLE_TYPE	SYSTEM VIEW
+ENGINE	MEMORY
+VERSION	10
+ROW_FORMAT	Fixed
+TABLE_ROWS	#TBLR#
+AVG_ROW_LENGTH	#ARL#
+DATA_LENGTH	#DL#
+MAX_DATA_LENGTH	#MDL#
+INDEX_LENGTH	#IL#
+DATA_FREE	#DF#
+AUTO_INCREMENT	NULL
+CREATE_TIME	#CRT#
+UPDATE_TIME	#UT#
+CHECK_TIME	#CT#
+TABLE_COLLATION	utf8_general_ci
+CHECKSUM	NULL
+CREATE_OPTIONS	#CO#
+TABLE_COMMENT	#TC#
+user_comment	
+Separator	-----------------------------------------------------
+TABLE_CATALOG	NULL
+TABLE_SCHEMA	information_schema
+TABLE_NAME	ROUTINES
+TABLE_TYPE	SYSTEM VIEW
+ENGINE	MyISAM
+VERSION	10
+ROW_FORMAT	Dynamic
+TABLE_ROWS	#TBLR#
+AVG_ROW_LENGTH	#ARL#
+DATA_LENGTH	#DL#
+MAX_DATA_LENGTH	#MDL#
+INDEX_LENGTH	#IL#
+DATA_FREE	#DF#
+AUTO_INCREMENT	NULL
+CREATE_TIME	#CRT#
+UPDATE_TIME	#UT#
+CHECK_TIME	#CT#
+TABLE_COLLATION	utf8_general_ci
+CHECKSUM	NULL
+CREATE_OPTIONS	#CO#
+TABLE_COMMENT	#TC#
+user_comment	
+Separator	-----------------------------------------------------
+TABLE_CATALOG	NULL
+TABLE_SCHEMA	information_schema
+TABLE_NAME	SCHEMATA
+TABLE_TYPE	SYSTEM VIEW
+ENGINE	MEMORY
+VERSION	10
+ROW_FORMAT	Fixed
+TABLE_ROWS	#TBLR#
+AVG_ROW_LENGTH	#ARL#
+DATA_LENGTH	#DL#
+MAX_DATA_LENGTH	#MDL#
+INDEX_LENGTH	#IL#
+DATA_FREE	#DF#
+AUTO_INCREMENT	NULL
+CREATE_TIME	#CRT#
+UPDATE_TIME	#UT#
+CHECK_TIME	#CT#
+TABLE_COLLATION	utf8_general_ci
+CHECKSUM	NULL
+CREATE_OPTIONS	#CO#
+TABLE_COMMENT	#TC#
+user_comment	
+Separator	-----------------------------------------------------
+TABLE_CATALOG	NULL
+TABLE_SCHEMA	information_schema
+TABLE_NAME	SCHEMA_PRIVILEGES
+TABLE_TYPE	SYSTEM VIEW
+ENGINE	MEMORY
+VERSION	10
+ROW_FORMAT	Fixed
+TABLE_ROWS	#TBLR#
+AVG_ROW_LENGTH	#ARL#
+DATA_LENGTH	#DL#
+MAX_DATA_LENGTH	#MDL#
+INDEX_LENGTH	#IL#
+DATA_FREE	#DF#
+AUTO_INCREMENT	NULL
+CREATE_TIME	#CRT#
+UPDATE_TIME	#UT#
+CHECK_TIME	#CT#
+TABLE_COLLATION	utf8_general_ci
+CHECKSUM	NULL
+CREATE_OPTIONS	#CO#
+TABLE_COMMENT	#TC#
+user_comment	
+Separator	-----------------------------------------------------
+TABLE_CATALOG	NULL
+TABLE_SCHEMA	information_schema
+TABLE_NAME	SESSION_STATUS
+TABLE_TYPE	SYSTEM VIEW
+ENGINE	MEMORY
+VERSION	10
+ROW_FORMAT	Fixed
+TABLE_ROWS	#TBLR#
+AVG_ROW_LENGTH	#ARL#
+DATA_LENGTH	#DL#
+MAX_DATA_LENGTH	#MDL#
+INDEX_LENGTH	#IL#
+DATA_FREE	#DF#
+AUTO_INCREMENT	NULL
+CREATE_TIME	#CRT#
+UPDATE_TIME	#UT#
+CHECK_TIME	#CT#
+TABLE_COLLATION	utf8_general_ci
+CHECKSUM	NULL
+CREATE_OPTIONS	#CO#
+TABLE_COMMENT	#TC#
+user_comment	
+Separator	-----------------------------------------------------
+TABLE_CATALOG	NULL
+TABLE_SCHEMA	information_schema
+TABLE_NAME	SESSION_VARIABLES
+TABLE_TYPE	SYSTEM VIEW
+ENGINE	MEMORY
+VERSION	10
+ROW_FORMAT	Fixed
+TABLE_ROWS	#TBLR#
+AVG_ROW_LENGTH	#ARL#
+DATA_LENGTH	#DL#
+MAX_DATA_LENGTH	#MDL#
+INDEX_LENGTH	#IL#
+DATA_FREE	#DF#
+AUTO_INCREMENT	NULL
+CREATE_TIME	#CRT#
+UPDATE_TIME	#UT#
+CHECK_TIME	#CT#
+TABLE_COLLATION	utf8_general_ci
+CHECKSUM	NULL
+CREATE_OPTIONS	#CO#
+TABLE_COMMENT	#TC#
+user_comment	
+Separator	-----------------------------------------------------
+TABLE_CATALOG	NULL
+TABLE_SCHEMA	information_schema
+TABLE_NAME	STATISTICS
+TABLE_TYPE	SYSTEM VIEW
+ENGINE	MEMORY
+VERSION	10
+ROW_FORMAT	Fixed
+TABLE_ROWS	#TBLR#
+AVG_ROW_LENGTH	#ARL#
+DATA_LENGTH	#DL#
+MAX_DATA_LENGTH	#MDL#
+INDEX_LENGTH	#IL#
+DATA_FREE	#DF#
+AUTO_INCREMENT	NULL
+CREATE_TIME	#CRT#
+UPDATE_TIME	#UT#
+CHECK_TIME	#CT#
+TABLE_COLLATION	utf8_general_ci
+CHECKSUM	NULL
+CREATE_OPTIONS	#CO#
+TABLE_COMMENT	#TC#
+user_comment	
+Separator	-----------------------------------------------------
+TABLE_CATALOG	NULL
+TABLE_SCHEMA	information_schema
+TABLE_NAME	TABLES
+TABLE_TYPE	SYSTEM VIEW
+ENGINE	MEMORY
+VERSION	10
+ROW_FORMAT	Fixed
+TABLE_ROWS	#TBLR#
+AVG_ROW_LENGTH	#ARL#
+DATA_LENGTH	#DL#
+MAX_DATA_LENGTH	#MDL#
+INDEX_LENGTH	#IL#
+DATA_FREE	#DF#
+AUTO_INCREMENT	NULL
+CREATE_TIME	#CRT#
+UPDATE_TIME	#UT#
+CHECK_TIME	#CT#
+TABLE_COLLATION	utf8_general_ci
+CHECKSUM	NULL
+CREATE_OPTIONS	#CO#
+TABLE_COMMENT	#TC#
+user_comment	
+Separator	-----------------------------------------------------
+TABLE_CATALOG	NULL
+TABLE_SCHEMA	information_schema
+TABLE_NAME	TABLE_CONSTRAINTS
+TABLE_TYPE	SYSTEM VIEW
+ENGINE	MEMORY
+VERSION	10
+ROW_FORMAT	Fixed
+TABLE_ROWS	#TBLR#
+AVG_ROW_LENGTH	#ARL#
+DATA_LENGTH	#DL#
+MAX_DATA_LENGTH	#MDL#
+INDEX_LENGTH	#IL#
+DATA_FREE	#DF#
+AUTO_INCREMENT	NULL
+CREATE_TIME	#CRT#
+UPDATE_TIME	#UT#
+CHECK_TIME	#CT#
+TABLE_COLLATION	utf8_general_ci
+CHECKSUM	NULL
+CREATE_OPTIONS	#CO#
+TABLE_COMMENT	#TC#
+user_comment	
+Separator	-----------------------------------------------------
+TABLE_CATALOG	NULL
+TABLE_SCHEMA	information_schema
+TABLE_NAME	TABLE_PRIVILEGES
+TABLE_TYPE	SYSTEM VIEW
+ENGINE	MEMORY
+VERSION	10
+ROW_FORMAT	Fixed
+TABLE_ROWS	#TBLR#
+AVG_ROW_LENGTH	#ARL#
+DATA_LENGTH	#DL#
+MAX_DATA_LENGTH	#MDL#
+INDEX_LENGTH	#IL#
+DATA_FREE	#DF#
+AUTO_INCREMENT	NULL
+CREATE_TIME	#CRT#
+UPDATE_TIME	#UT#
+CHECK_TIME	#CT#
+TABLE_COLLATION	utf8_general_ci
+CHECKSUM	NULL
+CREATE_OPTIONS	#CO#
+TABLE_COMMENT	#TC#
+user_comment	
+Separator	-----------------------------------------------------
+TABLE_CATALOG	NULL
+TABLE_SCHEMA	information_schema
+TABLE_NAME	TABLE_STATISTICS
+TABLE_TYPE	SYSTEM VIEW
+ENGINE	MEMORY
+VERSION	10
+ROW_FORMAT	Fixed
+TABLE_ROWS	#TBLR#
+AVG_ROW_LENGTH	#ARL#
+DATA_LENGTH	#DL#
+MAX_DATA_LENGTH	#MDL#
+INDEX_LENGTH	#IL#
+DATA_FREE	#DF#
+AUTO_INCREMENT	NULL
+CREATE_TIME	#CRT#
+UPDATE_TIME	#UT#
+CHECK_TIME	#CT#
+TABLE_COLLATION	utf8_general_ci
+CHECKSUM	NULL
+CREATE_OPTIONS	#CO#
+TABLE_COMMENT	#TC#
+user_comment	
+Separator	-----------------------------------------------------
+TABLE_CATALOG	NULL
+TABLE_SCHEMA	information_schema
+TABLE_NAME	TEMPORARY_TABLES
+TABLE_TYPE	SYSTEM VIEW
+ENGINE	MEMORY
+VERSION	10
+ROW_FORMAT	Fixed
+TABLE_ROWS	#TBLR#
+AVG_ROW_LENGTH	#ARL#
+DATA_LENGTH	#DL#
+MAX_DATA_LENGTH	#MDL#
+INDEX_LENGTH	#IL#
+DATA_FREE	#DF#
+AUTO_INCREMENT	NULL
+CREATE_TIME	#CRT#
+UPDATE_TIME	#UT#
+CHECK_TIME	#CT#
+TABLE_COLLATION	utf8_general_ci
+CHECKSUM	NULL
+CREATE_OPTIONS	#CO#
+TABLE_COMMENT	#TC#
+user_comment	
+Separator	-----------------------------------------------------
+TABLE_CATALOG	NULL
+TABLE_SCHEMA	information_schema
+TABLE_NAME	THREAD_STATISTICS
+TABLE_TYPE	SYSTEM VIEW
+ENGINE	MEMORY
+VERSION	10
+ROW_FORMAT	Fixed
+TABLE_ROWS	#TBLR#
+AVG_ROW_LENGTH	#ARL#
+DATA_LENGTH	#DL#
+MAX_DATA_LENGTH	#MDL#
+INDEX_LENGTH	#IL#
+DATA_FREE	#DF#
+AUTO_INCREMENT	NULL
+CREATE_TIME	#CRT#
+UPDATE_TIME	#UT#
+CHECK_TIME	#CT#
+TABLE_COLLATION	utf8_general_ci
+CHECKSUM	NULL
+CREATE_OPTIONS	#CO#
+TABLE_COMMENT	#TC#
+user_comment	
+Separator	-----------------------------------------------------
+TABLE_CATALOG	NULL
+TABLE_SCHEMA	information_schema
+TABLE_NAME	TRIGGERS
+TABLE_TYPE	SYSTEM VIEW
+ENGINE	MyISAM
+VERSION	10
+ROW_FORMAT	Dynamic
+TABLE_ROWS	#TBLR#
+AVG_ROW_LENGTH	#ARL#
+DATA_LENGTH	#DL#
+MAX_DATA_LENGTH	#MDL#
+INDEX_LENGTH	#IL#
+DATA_FREE	#DF#
+AUTO_INCREMENT	NULL
+CREATE_TIME	#CRT#
+UPDATE_TIME	#UT#
+CHECK_TIME	#CT#
+TABLE_COLLATION	utf8_general_ci
+CHECKSUM	NULL
+CREATE_OPTIONS	#CO#
+TABLE_COMMENT	#TC#
+user_comment	
+Separator	-----------------------------------------------------
+TABLE_CATALOG	NULL
+TABLE_SCHEMA	information_schema
+TABLE_NAME	USER_PRIVILEGES
+TABLE_TYPE	SYSTEM VIEW
+ENGINE	MEMORY
+VERSION	10
+ROW_FORMAT	Fixed
+TABLE_ROWS	#TBLR#
+AVG_ROW_LENGTH	#ARL#
+DATA_LENGTH	#DL#
+MAX_DATA_LENGTH	#MDL#
+INDEX_LENGTH	#IL#
+DATA_FREE	#DF#
+AUTO_INCREMENT	NULL
+CREATE_TIME	#CRT#
+UPDATE_TIME	#UT#
+CHECK_TIME	#CT#
+TABLE_COLLATION	utf8_general_ci
+CHECKSUM	NULL
+CREATE_OPTIONS	#CO#
+TABLE_COMMENT	#TC#
+user_comment	
+Separator	-----------------------------------------------------
+TABLE_CATALOG	NULL
+TABLE_SCHEMA	information_schema
+TABLE_NAME	USER_STATISTICS
+TABLE_TYPE	SYSTEM VIEW
+ENGINE	MEMORY
+VERSION	10
+ROW_FORMAT	Fixed
+TABLE_ROWS	#TBLR#
+AVG_ROW_LENGTH	#ARL#
+DATA_LENGTH	#DL#
+MAX_DATA_LENGTH	#MDL#
+INDEX_LENGTH	#IL#
+DATA_FREE	#DF#
+AUTO_INCREMENT	NULL
+CREATE_TIME	#CRT#
+UPDATE_TIME	#UT#
+CHECK_TIME	#CT#
+TABLE_COLLATION	utf8_general_ci
+CHECKSUM	NULL
+CREATE_OPTIONS	#CO#
+TABLE_COMMENT	#TC#
+user_comment	
+Separator	-----------------------------------------------------
+TABLE_CATALOG	NULL
+TABLE_SCHEMA	information_schema
+TABLE_NAME	VIEWS
+TABLE_TYPE	SYSTEM VIEW
+ENGINE	MyISAM
+VERSION	10
+ROW_FORMAT	Dynamic
+TABLE_ROWS	#TBLR#
+AVG_ROW_LENGTH	#ARL#
+DATA_LENGTH	#DL#
+MAX_DATA_LENGTH	#MDL#
+INDEX_LENGTH	#IL#
+DATA_FREE	#DF#
+AUTO_INCREMENT	NULL
+CREATE_TIME	#CRT#
+UPDATE_TIME	#UT#
+CHECK_TIME	#CT#
+TABLE_COLLATION	utf8_general_ci
+CHECKSUM	NULL
+CREATE_OPTIONS	#CO#
+TABLE_COMMENT	#TC#
+user_comment	
+Separator	-----------------------------------------------------
+TABLE_CATALOG	NULL
+TABLE_SCHEMA	information_schema
+TABLE_NAME	XTRADB_ADMIN_COMMAND
+TABLE_TYPE	SYSTEM VIEW
+ENGINE	MEMORY
+VERSION	10
+ROW_FORMAT	Fixed
+TABLE_ROWS	#TBLR#
+AVG_ROW_LENGTH	#ARL#
+DATA_LENGTH	#DL#
+MAX_DATA_LENGTH	#MDL#
+INDEX_LENGTH	#IL#
+DATA_FREE	#DF#
+AUTO_INCREMENT	NULL
+CREATE_TIME	#CRT#
+UPDATE_TIME	#UT#
+CHECK_TIME	#CT#
+TABLE_COLLATION	utf8_general_ci
+CHECKSUM	NULL
+CREATE_OPTIONS	#CO#
+TABLE_COMMENT	#TC#
+user_comment	
+Separator	-----------------------------------------------------
+TABLE_CATALOG	NULL
+TABLE_SCHEMA	information_schema
+TABLE_NAME	XTRADB_ENHANCEMENTS
+TABLE_TYPE	SYSTEM VIEW
+ENGINE	MEMORY
+VERSION	10
+ROW_FORMAT	Fixed
+TABLE_ROWS	#TBLR#
+AVG_ROW_LENGTH	#ARL#
+DATA_LENGTH	#DL#
+MAX_DATA_LENGTH	#MDL#
+INDEX_LENGTH	#IL#
+DATA_FREE	#DF#
+AUTO_INCREMENT	NULL
+CREATE_TIME	#CRT#
+UPDATE_TIME	#UT#
+CHECK_TIME	#CT#
+TABLE_COLLATION	utf8_general_ci
+CHECKSUM	NULL
+CREATE_OPTIONS	#CO#
+TABLE_COMMENT	#TC#
+user_comment	
+Separator	-----------------------------------------------------
 # Switch to connection default and close connection testuser1
 DROP USER testuser1@localhost;
 DROP DATABASE test1;
--- a/mysql-test/suite/funcs_1/datadict/processlist_priv.inc
+++ b/mysql-test/suite/funcs_1/datadict/processlist_priv.inc
@@ -66,7 +66,7 @@
 let $table= processlist;
 #
 # columns of the information_schema table e.g. to use in a select.
-let $columns= ID, USER, HOST, DB, COMMAND, TIME, STATE, INFO;
+let $columns= ID, USER, HOST, DB, COMMAND, TIME, STATE, INFO, TIME_MS;
 #
 # Where clause for an update.
 let $update_where= WHERE id=1 ;
@@ -136,11 +136,11 @@
 WHERE DB = 'information_schema' AND COMMAND = 'Sleep' AND USER = 'ddicttestuser1';
 --source include/wait_condition.inc
 eval SHOW CREATE TABLE $table;
---replace_column 1 ID 3 HOST_NAME 6 TIME
+--replace_column 1 ID 3 HOST_NAME 6 TIME 9 TIME_MS
 eval SHOW $table;
---replace_column 1 ID 3 HOST_NAME 6 TIME
+--replace_column 1 ID 3 HOST_NAME 6 TIME 9 TIME_MS
 eval SELECT * FROM $table $select_where ORDER BY id;
---replace_column 1 ID 3 HOST_NAME 6 TIME
+--replace_column 1 ID 3 HOST_NAME 6 TIME 9 TIME_MS
 eval SELECT $columns FROM $table $select_where ORDER BY id;
 --source suite/funcs_1/datadict/datadict_priv.inc
 
@@ -154,11 +154,11 @@
 # The current state of the default session might depend on load of testing box
 # but "ddicttestuser1" must not see anything of the root session.
 eval SHOW CREATE TABLE $table;
---replace_column 1 ID 3 HOST_NAME 6 TIME
+--replace_column 1 ID 3 HOST_NAME 6 TIME 9 TIME_MS
 eval SHOW $table;
---replace_column 1 ID 3 HOST_NAME 6 TIME
+--replace_column 1 ID 3 HOST_NAME 6 TIME 9 TIME_MS
 eval SELECT * FROM $table $select_where ORDER BY id;
---replace_column 1 ID 3 HOST_NAME 6 TIME
+--replace_column 1 ID 3 HOST_NAME 6 TIME 9 TIME_MS
 eval SELECT $columns FROM $table $select_where ORDER BY id;
 --source suite/funcs_1/datadict/datadict_priv.inc
 --real_sleep 0.3
@@ -180,9 +180,9 @@
 --echo ####################################################################################
 connection con100;
 SHOW GRANTS;
---replace_column 1 ID 3 HOST_NAME 6 TIME
+--replace_column 1 ID 3 HOST_NAME 6 TIME 9 TIME_MS
 SHOW processlist;
---replace_column 1 ID 3 HOST_NAME 6 TIME
+--replace_column 1 ID 3 HOST_NAME 6 TIME 9 TIME_MS
 SELECT * FROM information_schema.processlist;
 --real_sleep 0.3
 
@@ -192,9 +192,9 @@
 --echo ####################################################################################
 connect (con101,localhost,ddicttestuser1,ddictpass,information_schema);
 SHOW GRANTS;
---replace_column 1 ID 3 HOST_NAME 6 TIME
+--replace_column 1 ID 3 HOST_NAME 6 TIME 9 TIME_MS
 SHOW processlist;
---replace_column 1 ID 3 HOST_NAME 6 TIME
+--replace_column 1 ID 3 HOST_NAME 6 TIME 9 TIME_MS
 SELECT * FROM information_schema.processlist;
 --real_sleep 0.3
 
@@ -214,9 +214,9 @@
 --echo ####################################################################################
 connect (anonymous1,localhost,"''",,information_schema);
 SHOW GRANTS;
---replace_column 1 ID 3 HOST_NAME 6 TIME
+--replace_column 1 ID 3 HOST_NAME 6 TIME 9 TIME_MS
 SHOW processlist;
---replace_column 1 ID 3 HOST_NAME 6 TIME
+--replace_column 1 ID 3 HOST_NAME 6 TIME 9 TIME_MS
 SELECT * FROM information_schema.processlist;
 --real_sleep 0.3
 
@@ -236,9 +236,9 @@
 --echo     ddicttestuser1 are visible.
 --echo ####################################################################################
 SHOW GRANTS;
---replace_column 1 ID 3 HOST_NAME 6 TIME
+--replace_column 1 ID 3 HOST_NAME 6 TIME 9 TIME_MS
 SHOW processlist;
---replace_column 1 ID 3 HOST_NAME 6 TIME
+--replace_column 1 ID 3 HOST_NAME 6 TIME 9 TIME_MS
 SELECT * FROM information_schema.processlist;
 --real_sleep 0.3
 
@@ -261,10 +261,10 @@
 if ($fixed_bug_30395)
 {
 # Bug#30395 strange results after REVOKE PROCESS ON *.* FROM ...
---replace_column 1 ID 3 HOST_NAME 6 TIME
+--replace_column 1 ID 3 HOST_NAME 6 TIME 9 TIME_MS
 SHOW processlist;
 }
---replace_column 1 ID 3 HOST_NAME 6 TIME
+--replace_column 1 ID 3 HOST_NAME 6 TIME 9 TIME_MS
 SELECT * FROM information_schema.processlist;
 --real_sleep 0.3
 
@@ -283,9 +283,9 @@
 --echo     Only the processes of ddicttestuser1 user are visible.
 --echo ####################################################################################
 SHOW GRANTS FOR 'ddicttestuser1'@'localhost';
---replace_column 1 ID 3 HOST_NAME 6 TIME
+--replace_column 1 ID 3 HOST_NAME 6 TIME 9 TIME_MS
 SHOW processlist;
---replace_column 1 ID 3 HOST_NAME 6 TIME
+--replace_column 1 ID 3 HOST_NAME 6 TIME 9 TIME_MS
 SELECT * FROM information_schema.processlist;
 --real_sleep 0.3
 
@@ -305,9 +305,9 @@
 --echo     Only the processes of ddicttestuser1 are visible.
 --echo ####################################################################################
 SHOW GRANTS FOR 'ddicttestuser1'@'localhost';
---replace_column 1 ID 3 HOST_NAME 6 TIME
+--replace_column 1 ID 3 HOST_NAME 6 TIME 9 TIME_MS
 SHOW processlist;
---replace_column 1 ID 3 HOST_NAME 6 TIME
+--replace_column 1 ID 3 HOST_NAME 6 TIME 9 TIME_MS
 SELECT * FROM information_schema.processlist;
 --real_sleep 0.3
 
@@ -352,9 +352,9 @@
 --echo      ddicttestuser2 has now the PROCESS privilege and sees all connections
 --echo ####################################################################################
 SHOW GRANTS FOR 'ddicttestuser2'@'localhost';
---replace_column 1 ID 3 HOST_NAME 6 TIME
+--replace_column 1 ID 3 HOST_NAME 6 TIME 9 TIME_MS
 SHOW processlist;
---replace_column 1 ID 3 HOST_NAME 6 TIME
+--replace_column 1 ID 3 HOST_NAME 6 TIME 9 TIME_MS
 SELECT * FROM information_schema.processlist;
 --real_sleep 0.3
 
@@ -373,9 +373,9 @@
 --echo      ddicttestuser2 has no more the PROCESS privilege and can only see own connects
 --echo ####################################################################################
 SHOW GRANTS;
---replace_column 1 ID 3 HOST_NAME 6 TIME
+--replace_column 1 ID 3 HOST_NAME 6 TIME 9 TIME_MS
 SHOW processlist;
---replace_column 1 ID 3 HOST_NAME 6 TIME
+--replace_column 1 ID 3 HOST_NAME 6 TIME 9 TIME_MS
 SELECT * FROM information_schema.processlist;
 --real_sleep 0.3
 
@@ -396,9 +396,9 @@
 SHOW GRANTS FOR 'ddicttestuser1'@'localhost';
 --error ER_ACCESS_DENIED_ERROR
 GRANT PROCESS ON *.* TO 'ddicttestuser2'@'localhost';
---replace_column 1 ID 3 HOST_NAME 6 TIME
+--replace_column 1 ID 3 HOST_NAME 6 TIME 9 TIME_MS
 SHOW processlist;
---replace_column 1 ID 3 HOST_NAME 6 TIME
+--replace_column 1 ID 3 HOST_NAME 6 TIME 9 TIME_MS
 SELECT * FROM information_schema.processlist;
 --real_sleep 0.3
 
@@ -420,9 +420,9 @@
 --echo      Therefore the missing SELECT privilege does not affect SELECTs on PROCESSLIST.
 --echo ####################################################################################
 SHOW GRANTS FOR 'ddicttestuser1'@'localhost';
---replace_column 1 ID 3 HOST_NAME 6 TIME
+--replace_column 1 ID 3 HOST_NAME 6 TIME 9 TIME_MS
 SHOW processlist;
---replace_column 1 ID 3 HOST_NAME 6 TIME
+--replace_column 1 ID 3 HOST_NAME 6 TIME 9 TIME_MS
 SELECT * FROM information_schema.processlist;
 --real_sleep 0.3
 
--- a/mysql-test/suite/funcs_1/r/processlist_priv_ps.result
+++ b/mysql-test/suite/funcs_1/r/processlist_priv_ps.result
@@ -29,28 +29,29 @@
   `COMMAND` varchar(16) NOT NULL DEFAULT '',
   `TIME` int(7) NOT NULL DEFAULT '0',
   `STATE` varchar(64) DEFAULT NULL,
-  `INFO` longtext
+  `INFO` longtext,
+  `TIME_MS` bigint(21) NOT NULL DEFAULT '0'
 ) ENGINE=MyISAM DEFAULT CHARSET=utf8
 SHOW processlist;
 Id	User	Host	db	Command	Time	State	Info
 ID	root	HOST_NAME	information_schema	Query	TIME	NULL	SHOW processlist
 ID	ddicttestuser1	HOST_NAME	information_schema	Sleep	TIME		NULL
 SELECT * FROM processlist  ORDER BY id;
-ID	USER	HOST	DB	COMMAND	TIME	STATE	INFO
-ID	root	HOST_NAME	information_schema	Execute	TIME	executing	SELECT * FROM processlist  ORDER BY id
-ID	ddicttestuser1	HOST_NAME	information_schema	Sleep	TIME		NULL
-SELECT ID, USER, HOST, DB, COMMAND, TIME, STATE, INFO FROM processlist  ORDER BY id;
-ID	USER	HOST	DB	COMMAND	TIME	STATE	INFO
-ID	root	HOST_NAME	information_schema	Execute	TIME	executing	SELECT ID, USER, HOST, DB, COMMAND, TIME, STATE, INFO FROM processlist  ORDER BY id
-ID	ddicttestuser1	HOST_NAME	information_schema	Sleep	TIME		NULL
+ID	USER	HOST	DB	COMMAND	TIME	STATE	INFO	TIME_MS
+ID	root	HOST_NAME	information_schema	Execute	TIME	executing	SELECT * FROM processlist  ORDER BY id	TIME_MS
+ID	ddicttestuser1	HOST_NAME	information_schema	Sleep	TIME		NULL	TIME_MS
+SELECT ID, USER, HOST, DB, COMMAND, TIME, STATE, INFO, TIME_MS FROM processlist  ORDER BY id;
+ID	USER	HOST	DB	COMMAND	TIME	STATE	INFO	TIME_MS
+ID	root	HOST_NAME	information_schema	Execute	TIME	executing	SELECT ID, USER, HOST, DB, COMMAND, TIME, STATE, INFO, TIME_MS FROM processlist  ORDER BY id	TIME_MS
+ID	ddicttestuser1	HOST_NAME	information_schema	Sleep	TIME		NULL	TIME_MS
 CREATE TEMPORARY TABLE test.t_processlist AS SELECT * FROM processlist;
 UPDATE test.t_processlist SET user='horst' WHERE id=1  ;
 INSERT INTO processlist SELECT * FROM test.t_processlist;
 ERROR 42000: Access denied for user 'root'@'localhost' to database 'information_schema'
 DROP TABLE test.t_processlist;
-CREATE VIEW test.v_processlist (ID, USER, HOST, DB, COMMAND, TIME, STATE, INFO) AS SELECT * FROM processlist WITH CHECK OPTION;
+CREATE VIEW test.v_processlist (ID, USER, HOST, DB, COMMAND, TIME, STATE, INFO, TIME_MS) AS SELECT * FROM processlist WITH CHECK OPTION;
 ERROR HY000: CHECK OPTION on non-updatable view 'test.v_processlist'
-CREATE VIEW test.v_processlist (ID, USER, HOST, DB, COMMAND, TIME, STATE, INFO) AS SELECT * FROM processlist;
+CREATE VIEW test.v_processlist (ID, USER, HOST, DB, COMMAND, TIME, STATE, INFO, TIME_MS) AS SELECT * FROM processlist;
 UPDATE test.v_processlist SET TIME=NOW() WHERE id = 1;
 ERROR 42000: Access denied for user 'root'@'localhost' to database 'information_schema'
 DROP VIEW test.v_processlist;
@@ -99,25 +100,26 @@
   `COMMAND` varchar(16) NOT NULL DEFAULT '',
   `TIME` int(7) NOT NULL DEFAULT '0',
   `STATE` varchar(64) DEFAULT NULL,
-  `INFO` longtext
+  `INFO` longtext,
+  `TIME_MS` bigint(21) NOT NULL DEFAULT '0'
 ) ENGINE=MyISAM DEFAULT CHARSET=utf8
 SHOW processlist;
 Id	User	Host	db	Command	Time	State	Info
 ID	ddicttestuser1	HOST_NAME	information_schema	Query	TIME	NULL	SHOW processlist
 SELECT * FROM processlist  ORDER BY id;
-ID	USER	HOST	DB	COMMAND	TIME	STATE	INFO
-ID	ddicttestuser1	HOST_NAME	information_schema	Execute	TIME	executing	SELECT * FROM processlist  ORDER BY id
-SELECT ID, USER, HOST, DB, COMMAND, TIME, STATE, INFO FROM processlist  ORDER BY id;
-ID	USER	HOST	DB	COMMAND	TIME	STATE	INFO
-ID	ddicttestuser1	HOST_NAME	information_schema	Execute	TIME	executing	SELECT ID, USER, HOST, DB, COMMAND, TIME, STATE, INFO FROM processlist  ORDER BY id
+ID	USER	HOST	DB	COMMAND	TIME	STATE	INFO	TIME_MS
+ID	ddicttestuser1	HOST_NAME	information_schema	Execute	TIME	executing	SELECT * FROM processlist  ORDER BY id	TIME_MS
+SELECT ID, USER, HOST, DB, COMMAND, TIME, STATE, INFO, TIME_MS FROM processlist  ORDER BY id;
+ID	USER	HOST	DB	COMMAND	TIME	STATE	INFO	TIME_MS
+ID	ddicttestuser1	HOST_NAME	information_schema	Execute	TIME	executing	SELECT ID, USER, HOST, DB, COMMAND, TIME, STATE, INFO, TIME_MS FROM processlist  ORDER BY id	TIME_MS
 CREATE TEMPORARY TABLE test.t_processlist AS SELECT * FROM processlist;
 UPDATE test.t_processlist SET user='horst' WHERE id=1  ;
 INSERT INTO processlist SELECT * FROM test.t_processlist;
 ERROR 42000: Access denied for user 'ddicttestuser1'@'localhost' to database 'information_schema'
 DROP TABLE test.t_processlist;
-CREATE VIEW test.v_processlist (ID, USER, HOST, DB, COMMAND, TIME, STATE, INFO) AS SELECT * FROM processlist WITH CHECK OPTION;
+CREATE VIEW test.v_processlist (ID, USER, HOST, DB, COMMAND, TIME, STATE, INFO, TIME_MS) AS SELECT * FROM processlist WITH CHECK OPTION;
 ERROR HY000: CHECK OPTION on non-updatable view 'test.v_processlist'
-CREATE VIEW test.v_processlist (ID, USER, HOST, DB, COMMAND, TIME, STATE, INFO) AS SELECT * FROM processlist;
+CREATE VIEW test.v_processlist (ID, USER, HOST, DB, COMMAND, TIME, STATE, INFO, TIME_MS) AS SELECT * FROM processlist;
 UPDATE test.v_processlist SET TIME=NOW() WHERE id = 1;
 ERROR 42000: Access denied for user 'ddicttestuser1'@'localhost' to database 'information_schema'
 DROP VIEW test.v_processlist;
@@ -170,8 +172,8 @@
 Id	User	Host	db	Command	Time	State	Info
 ID	ddicttestuser1	HOST_NAME	information_schema	Query	TIME	NULL	SHOW processlist
 SELECT * FROM information_schema.processlist;
-ID	USER	HOST	DB	COMMAND	TIME	STATE	INFO
-ID	ddicttestuser1	HOST_NAME	information_schema	Execute	TIME	executing	SELECT * FROM information_schema.processlist
+ID	USER	HOST	DB	COMMAND	TIME	STATE	INFO	TIME_MS
+ID	ddicttestuser1	HOST_NAME	information_schema	Execute	TIME	executing	SELECT * FROM information_schema.processlist	TIME_MS
 ####################################################################################
 4.2 New connection con101 (ddicttestuser1 with PROCESS privilege)
 SHOW/SELECT shows all processes/threads.
@@ -185,10 +187,10 @@
 ID	ddicttestuser1	HOST_NAME	information_schema	Sleep	TIME		NULL
 ID	ddicttestuser1	HOST_NAME	information_schema	Query	TIME	NULL	SHOW processlist
 SELECT * FROM information_schema.processlist;
-ID	USER	HOST	DB	COMMAND	TIME	STATE	INFO
-ID	ddicttestuser1	HOST_NAME	information_schema	Execute	TIME	executing	SELECT * FROM information_schema.processlist
-ID	ddicttestuser1	HOST_NAME	information_schema	Sleep	TIME		NULL
-ID	root	HOST_NAME	information_schema	Sleep	TIME		NULL
+ID	USER	HOST	DB	COMMAND	TIME	STATE	INFO	TIME_MS
+ID	ddicttestuser1	HOST_NAME	information_schema	Execute	TIME	executing	SELECT * FROM information_schema.processlist	TIME_MS
+ID	ddicttestuser1	HOST_NAME	information_schema	Sleep	TIME		NULL	TIME_MS
+ID	root	HOST_NAME	information_schema	Sleep	TIME		NULL	TIME_MS
 ####################################################################################
 5 Grant PROCESS privilege to anonymous user.
 connection default (user=root)
@@ -209,11 +211,11 @@
 ID	ddicttestuser1	HOST_NAME	information_schema	Sleep	TIME		NULL
 ID		HOST_NAME	information_schema	Query	TIME	NULL	SHOW processlist
 SELECT * FROM information_schema.processlist;
-ID	USER	HOST	DB	COMMAND	TIME	STATE	INFO
-ID		HOST_NAME	information_schema	Execute	TIME	executing	SELECT * FROM information_schema.processlist
-ID	ddicttestuser1	HOST_NAME	information_schema	Sleep	TIME		NULL
-ID	ddicttestuser1	HOST_NAME	information_schema	Sleep	TIME		NULL
-ID	root	HOST_NAME	information_schema	Sleep	TIME		NULL
+ID	USER	HOST	DB	COMMAND	TIME	STATE	INFO	TIME_MS
+ID		HOST_NAME	information_schema	Execute	TIME	executing	SELECT * FROM information_schema.processlist	TIME_MS
+ID	ddicttestuser1	HOST_NAME	information_schema	Sleep	TIME		NULL	TIME_MS
+ID	ddicttestuser1	HOST_NAME	information_schema	Sleep	TIME		NULL	TIME_MS
+ID	root	HOST_NAME	information_schema	Sleep	TIME		NULL	TIME_MS
 ####################################################################################
 6 Revoke PROCESS privilege from ddicttestuser1
 connection default (user=root)
@@ -233,10 +235,10 @@
 ID	ddicttestuser1	HOST_NAME	information_schema	Sleep	TIME		NULL
 ID	ddicttestuser1	HOST_NAME	information_schema	Query	TIME	NULL	SHOW processlist
 SELECT * FROM information_schema.processlist;
-ID	USER	HOST	DB	COMMAND	TIME	STATE	INFO
-ID	ddicttestuser1	HOST_NAME	information_schema	Execute	TIME	executing	SELECT * FROM information_schema.processlist
-ID	ddicttestuser1	HOST_NAME	information_schema	Sleep	TIME		NULL
-ID	ddicttestuser1	HOST_NAME	information_schema	Sleep	TIME		NULL
+ID	USER	HOST	DB	COMMAND	TIME	STATE	INFO	TIME_MS
+ID	ddicttestuser1	HOST_NAME	information_schema	Execute	TIME	executing	SELECT * FROM information_schema.processlist	TIME_MS
+ID	ddicttestuser1	HOST_NAME	information_schema	Sleep	TIME		NULL	TIME_MS
+ID	ddicttestuser1	HOST_NAME	information_schema	Sleep	TIME		NULL	TIME_MS
 ####################################################################################
 7 Revoke PROCESS privilege from anonymous user
 connection default (user=root)
@@ -251,9 +253,9 @@
 Grants for @localhost
 GRANT USAGE ON *.* TO ''@'localhost'
 SELECT * FROM information_schema.processlist;
-ID	USER	HOST	DB	COMMAND	TIME	STATE	INFO
-ID		HOST_NAME	information_schema	Execute	TIME	executing	SELECT * FROM information_schema.processlist
-ID		HOST_NAME	information_schema	Sleep	TIME		NULL
+ID	USER	HOST	DB	COMMAND	TIME	STATE	INFO	TIME_MS
+ID		HOST_NAME	information_schema	Execute	TIME	executing	SELECT * FROM information_schema.processlist	TIME_MS
+ID		HOST_NAME	information_schema	Sleep	TIME		NULL	TIME_MS
 ####################################################################################
 8 Grant SUPER (does not imply PROCESS) privilege to ddicttestuser1
 connection default (user=root)
@@ -273,11 +275,11 @@
 ID	ddicttestuser1	HOST_NAME	information_schema	Sleep	TIME		NULL
 ID	ddicttestuser1	HOST_NAME	information_schema	Query	TIME	NULL	SHOW processlist
 SELECT * FROM information_schema.processlist;
-ID	USER	HOST	DB	COMMAND	TIME	STATE	INFO
-ID	ddicttestuser1	HOST_NAME	information_schema	Execute	TIME	executing	SELECT * FROM information_schema.processlist
-ID	ddicttestuser1	HOST_NAME	information_schema	Sleep	TIME		NULL
-ID	ddicttestuser1	HOST_NAME	information_schema	Sleep	TIME		NULL
-ID	ddicttestuser1	HOST_NAME	information_schema	Sleep	TIME		NULL
+ID	USER	HOST	DB	COMMAND	TIME	STATE	INFO	TIME_MS
+ID	ddicttestuser1	HOST_NAME	information_schema	Execute	TIME	executing	SELECT * FROM information_schema.processlist	TIME_MS
+ID	ddicttestuser1	HOST_NAME	information_schema	Sleep	TIME		NULL	TIME_MS
+ID	ddicttestuser1	HOST_NAME	information_schema	Sleep	TIME		NULL	TIME_MS
+ID	ddicttestuser1	HOST_NAME	information_schema	Sleep	TIME		NULL	TIME_MS
 ####################################################################################
 9 Revoke SUPER privilege from user ddicttestuser1
 connection default (user=root)
@@ -299,12 +301,12 @@
 ID	ddicttestuser1	HOST_NAME	information_schema	Sleep	TIME		NULL
 ID	ddicttestuser1	HOST_NAME	information_schema	Query	TIME	NULL	SHOW processlist
 SELECT * FROM information_schema.processlist;
-ID	USER	HOST	DB	COMMAND	TIME	STATE	INFO
-ID	ddicttestuser1	HOST_NAME	information_schema	Execute	TIME	executing	SELECT * FROM information_schema.processlist
-ID	ddicttestuser1	HOST_NAME	information_schema	Sleep	TIME		NULL
-ID	ddicttestuser1	HOST_NAME	information_schema	Sleep	TIME		NULL
-ID	ddicttestuser1	HOST_NAME	information_schema	Sleep	TIME		NULL
-ID	ddicttestuser1	HOST_NAME	information_schema	Sleep	TIME		NULL
+ID	USER	HOST	DB	COMMAND	TIME	STATE	INFO	TIME_MS
+ID	ddicttestuser1	HOST_NAME	information_schema	Execute	TIME	executing	SELECT * FROM information_schema.processlist	TIME_MS
+ID	ddicttestuser1	HOST_NAME	information_schema	Sleep	TIME		NULL	TIME_MS
+ID	ddicttestuser1	HOST_NAME	information_schema	Sleep	TIME		NULL	TIME_MS
+ID	ddicttestuser1	HOST_NAME	information_schema	Sleep	TIME		NULL	TIME_MS
+ID	ddicttestuser1	HOST_NAME	information_schema	Sleep	TIME		NULL	TIME_MS
 ####################################################################################
 10 Grant SUPER privilege with grant option to user ddicttestuser1.
 connection default (user=root)
@@ -353,18 +355,18 @@
 ID	ddicttestuser1	HOST_NAME	information_schema	Sleep	TIME		NULL
 ID	ddicttestuser2	HOST_NAME	information_schema	Query	TIME	NULL	SHOW processlist
 SELECT * FROM information_schema.processlist;
-ID	USER	HOST	DB	COMMAND	TIME	STATE	INFO
-ID	ddicttestuser2	HOST_NAME	information_schema	Execute	TIME	executing	SELECT * FROM information_schema.processlist
-ID	ddicttestuser1	HOST_NAME	information_schema	Sleep	TIME		NULL
-ID	ddicttestuser1	HOST_NAME	information_schema	Sleep	TIME		NULL
-ID	ddicttestuser1	HOST_NAME	information_schema	Sleep	TIME		NULL
-ID	ddicttestuser1	HOST_NAME	information_schema	Sleep	TIME		NULL
-ID		HOST_NAME	information_schema	Sleep	TIME		NULL
-ID	ddicttestuser1	HOST_NAME	information_schema	Sleep	TIME		NULL
-ID		HOST_NAME	information_schema	Sleep	TIME		NULL
-ID	ddicttestuser1	HOST_NAME	information_schema	Sleep	TIME		NULL
-ID	ddicttestuser1	HOST_NAME	information_schema	Sleep	TIME		NULL
-ID	root	HOST_NAME	information_schema	Sleep	TIME		NULL
+ID	USER	HOST	DB	COMMAND	TIME	STATE	INFO	TIME_MS
+ID	ddicttestuser2	HOST_NAME	information_schema	Execute	TIME	executing	SELECT * FROM information_schema.processlist	TIME_MS
+ID	ddicttestuser1	HOST_NAME	information_schema	Sleep	TIME		NULL	TIME_MS
+ID	ddicttestuser1	HOST_NAME	information_schema	Sleep	TIME		NULL	TIME_MS
+ID	ddicttestuser1	HOST_NAME	information_schema	Sleep	TIME		NULL	TIME_MS
+ID	ddicttestuser1	HOST_NAME	information_schema	Sleep	TIME		NULL	TIME_MS
+ID		HOST_NAME	information_schema	Sleep	TIME		NULL	TIME_MS
+ID	ddicttestuser1	HOST_NAME	information_schema	Sleep	TIME		NULL	TIME_MS
+ID		HOST_NAME	information_schema	Sleep	TIME		NULL	TIME_MS
+ID	ddicttestuser1	HOST_NAME	information_schema	Sleep	TIME		NULL	TIME_MS
+ID	ddicttestuser1	HOST_NAME	information_schema	Sleep	TIME		NULL	TIME_MS
+ID	root	HOST_NAME	information_schema	Sleep	TIME		NULL	TIME_MS
 ####################################################################################
 11 User ddicttestuser1 revokes PROCESS privilege from user ddicttestuser2
 connection ddicttestuser1;
@@ -382,9 +384,9 @@
 ID	ddicttestuser2	HOST_NAME	information_schema	Sleep	TIME		NULL
 ID	ddicttestuser2	HOST_NAME	information_schema	Query	TIME	NULL	SHOW processlist
 SELECT * FROM information_schema.processlist;
-ID	USER	HOST	DB	COMMAND	TIME	STATE	INFO
-ID	ddicttestuser2	HOST_NAME	information_schema	Execute	TIME	executing	SELECT * FROM information_schema.processlist
-ID	ddicttestuser2	HOST_NAME	information_schema	Sleep	TIME		NULL
+ID	USER	HOST	DB	COMMAND	TIME	STATE	INFO	TIME_MS
+ID	ddicttestuser2	HOST_NAME	information_schema	Execute	TIME	executing	SELECT * FROM information_schema.processlist	TIME_MS
+ID	ddicttestuser2	HOST_NAME	information_schema	Sleep	TIME		NULL	TIME_MS
 ####################################################################################
 11.2 Revoke SUPER,PROCESS,GRANT OPTION privilege from user ddicttestuser1
 connection default (user=root)
@@ -411,15 +413,15 @@
 ID	ddicttestuser1	HOST_NAME	information_schema	Sleep	TIME		NULL
 ID	ddicttestuser1	HOST_NAME	information_schema	Query	TIME	NULL	SHOW processlist
 SELECT * FROM information_schema.processlist;
-ID	USER	HOST	DB	COMMAND	TIME	STATE	INFO
-ID	ddicttestuser1	HOST_NAME	information_schema	Execute	TIME	executing	SELECT * FROM information_schema.processlist
-ID	ddicttestuser1	HOST_NAME	information_schema	Sleep	TIME		NULL
-ID	ddicttestuser1	HOST_NAME	information_schema	Sleep	TIME		NULL
-ID	ddicttestuser1	HOST_NAME	information_schema	Sleep	TIME		NULL
-ID	ddicttestuser1	HOST_NAME	information_schema	Sleep	TIME		NULL
-ID	ddicttestuser1	HOST_NAME	information_schema	Sleep	TIME		NULL
-ID	ddicttestuser1	HOST_NAME	information_schema	Sleep	TIME		NULL
-ID	ddicttestuser1	HOST_NAME	information_schema	Sleep	TIME		NULL
+ID	USER	HOST	DB	COMMAND	TIME	STATE	INFO	TIME_MS
+ID	ddicttestuser1	HOST_NAME	information_schema	Execute	TIME	executing	SELECT * FROM information_schema.processlist	TIME_MS
+ID	ddicttestuser1	HOST_NAME	information_schema	Sleep	TIME		NULL	TIME_MS
+ID	ddicttestuser1	HOST_NAME	information_schema	Sleep	TIME		NULL	TIME_MS
+ID	ddicttestuser1	HOST_NAME	information_schema	Sleep	TIME		NULL	TIME_MS
+ID	ddicttestuser1	HOST_NAME	information_schema	Sleep	TIME		NULL	TIME_MS
+ID	ddicttestuser1	HOST_NAME	information_schema	Sleep	TIME		NULL	TIME_MS
+ID	ddicttestuser1	HOST_NAME	information_schema	Sleep	TIME		NULL	TIME_MS
+ID	ddicttestuser1	HOST_NAME	information_schema	Sleep	TIME		NULL	TIME_MS
 ####################################################################################
 12 Revoke the SELECT privilege from user ddicttestuser1
 connection default (user=root)
@@ -447,16 +449,16 @@
 ID	ddicttestuser1	HOST_NAME	information_schema	Sleep	TIME		NULL
 ID	ddicttestuser1	HOST_NAME	information_schema	Query	TIME	NULL	SHOW processlist
 SELECT * FROM information_schema.processlist;
-ID	USER	HOST	DB	COMMAND	TIME	STATE	INFO
-ID	ddicttestuser1	HOST_NAME	information_schema	Execute	TIME	executing	SELECT * FROM information_schema.processlist
-ID	ddicttestuser1	HOST_NAME	information_schema	Sleep	TIME		NULL
-ID	ddicttestuser1	HOST_NAME	information_schema	Sleep	TIME		NULL
-ID	ddicttestuser1	HOST_NAME	information_schema	Sleep	TIME		NULL
-ID	ddicttestuser1	HOST_NAME	information_schema	Sleep	TIME		NULL
-ID	ddicttestuser1	HOST_NAME	information_schema	Sleep	TIME		NULL
-ID	ddicttestuser1	HOST_NAME	information_schema	Sleep	TIME		NULL
-ID	ddicttestuser1	HOST_NAME	information_schema	Sleep	TIME		NULL
-ID	ddicttestuser1	HOST_NAME	information_schema	Sleep	TIME		NULL
+ID	USER	HOST	DB	COMMAND	TIME	STATE	INFO	TIME_MS
+ID	ddicttestuser1	HOST_NAME	information_schema	Execute	TIME	executing	SELECT * FROM information_schema.processlist	TIME_MS
+ID	ddicttestuser1	HOST_NAME	information_schema	Sleep	TIME		NULL	TIME_MS
+ID	ddicttestuser1	HOST_NAME	information_schema	Sleep	TIME		NULL	TIME_MS
+ID	ddicttestuser1	HOST_NAME	information_schema	Sleep	TIME		NULL	TIME_MS
+ID	ddicttestuser1	HOST_NAME	information_schema	Sleep	TIME		NULL	TIME_MS
+ID	ddicttestuser1	HOST_NAME	information_schema	Sleep	TIME		NULL	TIME_MS
+ID	ddicttestuser1	HOST_NAME	information_schema	Sleep	TIME		NULL	TIME_MS
+ID	ddicttestuser1	HOST_NAME	information_schema	Sleep	TIME		NULL	TIME_MS
+ID	ddicttestuser1	HOST_NAME	information_schema	Sleep	TIME		NULL	TIME_MS
 ####################################################################################
 12.2 Revoke only the SELECT privilege on the information_schema from ddicttestuser1.
 connection default (user=root)
--- a/mysql-test/suite/funcs_1/datadict/processlist_val.inc
+++ b/mysql-test/suite/funcs_1/datadict/processlist_val.inc
@@ -434,11 +434,11 @@
 # SHOW FULL PROCESSLIST                          Complete statement
 # SHOW PROCESSLIST                               statement truncated after 100 char
 ;
---replace_column 1 <ID> 3 <HOST_NAME> 5 <COMMAND> 6 <TIME> 7 <STATE>
+--replace_column 1 <ID> 3 <HOST_NAME> 5 <COMMAND> 6 <TIME> 7 <STATE> 9 <TIME_MS>
 SELECT * FROM INFORMATION_SCHEMA.PROCESSLIST;
---replace_column 1 <ID> 3 <HOST_NAME> 5 <COMMAND> 6 <TIME> 7 <STATE>
+--replace_column 1 <ID> 3 <HOST_NAME> 5 <COMMAND> 6 <TIME> 7 <STATE> 9 <TIME_MS>
 SHOW FULL PROCESSLIST;
---replace_column 1 <ID> 3 <HOST_NAME> 5 <COMMAND> 6 <TIME> 7 <STATE>
+--replace_column 1 <ID> 3 <HOST_NAME> 5 <COMMAND> 6 <TIME> 7 <STATE> 9 <TIME_MS>
 SHOW PROCESSLIST;
 UNLOCK TABLES;
 echo
--- a/mysql-test/suite/funcs_1/r/processlist_val_ps.result
+++ b/mysql-test/suite/funcs_1/r/processlist_val_ps.result
@@ -19,14 +19,15 @@
   `COMMAND` varchar(16) NOT NULL DEFAULT '',
   `TIME` int(7) NOT NULL DEFAULT '0',
   `STATE` varchar(64) DEFAULT NULL,
-  `INFO` longtext
+  `INFO` longtext,
+  `TIME_MS` bigint(21) NOT NULL DEFAULT '0'
 ) ENGINE=MyISAM DEFAULT CHARSET=utf8
 # Ensure that the information about the own connection is correct.
 #--------------------------------------------------------------------------
 
 SELECT * FROM INFORMATION_SCHEMA.PROCESSLIST;
-ID	USER	HOST	DB	COMMAND	TIME	STATE	INFO
-<ID>	root	<HOST_NAME>	test	Execute	<TIME>	executing	SELECT * FROM INFORMATION_SCHEMA.PROCESSLIST
+ID	USER	HOST	DB	COMMAND	TIME	STATE	INFO	TIME_MS
+<ID>	root	<HOST_NAME>	test	Execute	<TIME>	executing	SELECT * FROM INFORMATION_SCHEMA.PROCESSLIST	1
 SHOW FULL PROCESSLIST;
 Id	User	Host	db	Command	Time	State	Info
 <ID>	root	<HOST_NAME>	test	Query	<TIME>	NULL	SHOW FULL PROCESSLIST
@@ -72,9 +73,9 @@
 # Poll till the connection con1 is in state COMMAND = 'Sleep'.
 
 SELECT * FROM INFORMATION_SCHEMA.PROCESSLIST;
-ID	USER	HOST	DB	COMMAND	TIME	STATE	INFO
-<ID>	test_user	<HOST_NAME>	information_schema	Sleep	<TIME>		NULL
-<ID>	root	<HOST_NAME>	information_schema	Execute	<TIME>	executing	SELECT * FROM INFORMATION_SCHEMA.PROCESSLIST
+ID	USER	HOST	DB	COMMAND	TIME	STATE	INFO	TIME_MS
+<ID>	test_user	<HOST_NAME>	information_schema	Sleep	<TIME>		NULL	7
+<ID>	root	<HOST_NAME>	information_schema	Execute	<TIME>	executing	SELECT * FROM INFORMATION_SCHEMA.PROCESSLIST	1
 SHOW FULL PROCESSLIST;
 Id	User	Host	db	Command	Time	State	Info
 <ID>	root	<HOST_NAME>	information_schema	Query	<TIME>	NULL	SHOW FULL PROCESSLIST
@@ -106,8 +107,8 @@
 # ----- switch to connection con1 (user = test_user) -----
 
 SELECT * FROM INFORMATION_SCHEMA.PROCESSLIST;
-ID	USER	HOST	DB	COMMAND	TIME	STATE	INFO
-<ID>	test_user	<HOST_NAME>	information_schema	Execute	<TIME>	executing	SELECT * FROM INFORMATION_SCHEMA.PROCESSLIST
+ID	USER	HOST	DB	COMMAND	TIME	STATE	INFO	TIME_MS
+<ID>	test_user	<HOST_NAME>	information_schema	Execute	<TIME>	executing	SELECT * FROM INFORMATION_SCHEMA.PROCESSLIST	1
 SHOW FULL PROCESSLIST;
 Id	User	Host	db	Command	Time	State	Info
 <ID>	test_user	<HOST_NAME>	information_schema	Query	<TIME>	NULL	SHOW FULL PROCESSLIST
@@ -123,9 +124,9 @@
 # ----- switch to connection con2 (user = test_user) -----
 
 SELECT * FROM INFORMATION_SCHEMA.PROCESSLIST;
-ID	USER	HOST	DB	COMMAND	TIME	STATE	INFO
-<ID>	test_user	<HOST_NAME>	information_schema	Execute	<TIME>	executing	SELECT * FROM INFORMATION_SCHEMA.PROCESSLIST
-<ID>	test_user	<HOST_NAME>	information_schema	Sleep	<TIME>		NULL
+ID	USER	HOST	DB	COMMAND	TIME	STATE	INFO	TIME_MS
+<ID>	test_user	<HOST_NAME>	information_schema	Execute	<TIME>	executing	SELECT * FROM INFORMATION_SCHEMA.PROCESSLIST	1
+<ID>	test_user	<HOST_NAME>	information_schema	Sleep	<TIME>		NULL	9
 SHOW FULL PROCESSLIST;
 Id	User	Host	db	Command	Time	State	Info
 <ID>	test_user	<HOST_NAME>	information_schema	Sleep	<TIME>		NULL
@@ -149,10 +150,10 @@
 # Poll till connection con2 is in state 'User sleep'.
 
 SELECT * FROM INFORMATION_SCHEMA.PROCESSLIST;
-ID	USER	HOST	DB	COMMAND	TIME	STATE	INFO
-<ID>	test_user	<HOST_NAME>	information_schema	Query	<TIME>	User sleep	SELECT sleep(10), 17
-<ID>	test_user	<HOST_NAME>	information_schema	Sleep	<TIME>		NULL
-<ID>	root	<HOST_NAME>	information_schema	Execute	<TIME>	executing	SELECT * FROM INFORMATION_SCHEMA.PROCESSLIST
+ID	USER	HOST	DB	COMMAND	TIME	STATE	INFO	TIME_MS
+<ID>	test_user	<HOST_NAME>	information_schema	Query	<TIME>	User sleep	SELECT sleep(10), 17	6
+<ID>	test_user	<HOST_NAME>	information_schema	Sleep	<TIME>		NULL	23
+<ID>	root	<HOST_NAME>	information_schema	Execute	<TIME>	executing	SELECT * FROM INFORMATION_SCHEMA.PROCESSLIST	1
 SHOW FULL PROCESSLIST;
 Id	User	Host	db	Command	Time	State	Info
 <ID>	root	<HOST_NAME>	information_schema	Query	<TIME>	NULL	SHOW FULL PROCESSLIST
@@ -196,10 +197,10 @@
 # Poll till INFO is no more NULL and State = 'Locked'.
 
 SELECT * FROM INFORMATION_SCHEMA.PROCESSLIST;
-ID	USER	HOST	DB	COMMAND	TIME	STATE	INFO
-<ID>	test_user	<HOST_NAME>	information_schema	Query	<TIME>	Locked	SELECT COUNT(*) FROM test.t1
-<ID>	test_user	<HOST_NAME>	information_schema	Sleep	<TIME>		NULL
-<ID>	root	<HOST_NAME>	information_schema	Execute	<TIME>	executing	SELECT * FROM INFORMATION_SCHEMA.PROCESSLIST
+ID	USER	HOST	DB	COMMAND	TIME	STATE	INFO	TIME_MS
+<ID>	test_user	<HOST_NAME>	information_schema	Query	<TIME>	Locked	SELECT COUNT(*) FROM test.t1	8
+<ID>	test_user	<HOST_NAME>	information_schema	Sleep	<TIME>		NULL	10037
+<ID>	root	<HOST_NAME>	information_schema	Execute	<TIME>	executing	SELECT * FROM INFORMATION_SCHEMA.PROCESSLIST	1
 UNLOCK TABLES;
 # ----- switch to connection con2 (user = test_user) -----
 
@@ -230,10 +231,10 @@
 # SHOW PROCESSLIST                               statement truncated after 100 char
 
 SELECT * FROM INFORMATION_SCHEMA.PROCESSLIST;
-ID	USER	HOST	DB	COMMAND	TIME	STATE	INFO
-<ID>	test_user	<HOST_NAME>	information_schema	<COMMAND>	<TIME>	<STATE>	SELECT count(*),'BEGIN-This is the representative of a very long statement.This is the representative of a very long statement.This is the representative of a very long statement.This is the representative of a very long statement.This is the representative of a very long statement.This is the representative of a very long statement.This is the representative of a very long statement.This is the representative of a very long statement.This is the representative of a very long statement.This is the representative of a very long statement.This is the representative of a very long statement.This is the representative of a very long statement.This is the representative of a very long statement.This is the representative of a very long statement.This is the representative of a very long statement.This is the representative of a very long statement.This is the representative of a very long statement.This is the representative of a very long statement.This is the representative of a very long statement.This is the representative of a very long statement.This is the representative of a very long statement.This is the representative of a very long statement.This is the representative of a very long statement.This is the representative of a very long statement.This is the representative of a very long statement.This is the representative of a very long statement.This is the representative of a very long statement.This is the representative of a very long statement.This is the representative of a very long statement.This is the representative of a very long statement.This is the representative of a very long statement.This is the representative of a very long statement.This is the representative of a very long statement.This is the representative of a very long statement.This is the representative of a very long statement.This is the representative of a very long statement.This is the representative of a very long statement.This is the representative of a very long statement.This is the representative of a very long statement.This is the representative of a very long statement.This is the representative of a very long statement.This is the representative of a very long statement.This is the representative of a very long statement.This is the representative of a very long statement.This is the representative of a very long statement.This is the representative of a very long statement.This is the representative of a very long statement.This is the representative of a very long statement.This is the representative of a very long statement.This is the representative of a very long statement.This is the representative of a very long statement.This is the representative of a very long statement.This is the representative of a very long statement.This is the representative of a very long statement.This is the representative of a very long statement.This is the representative of a very long statement.This is the representative of a very long statement.This is the representative of a very long statement.This is the representative of a very long statement.This is the representative of a very long statement.This is the representative of a very long statement.This is the representative of a very long statement.This is the representative of a very long statement.This is the representative of a very long statement.This is the representative of a very long statement.This is the representative of a very long statement.This is the representative of a very long statement.This is the representative of a very long statement.This is the representative of a very long statement.This is the representative of a very long statement.This is the representative of a very long statement.This is the representative of a very long statement.This is the representative of a very long statement.This is the representative of a very long statement.This is the representative of a very long statement.This is the representative of a very long statement.This is the representative of a very long statement.This is the representative of a very long statement.This is the representative of a very long statement.This is the representative of a very long statement.This is the representative of a very long statement.This is the representative of a very long statement.This is the representative of a very long statement.This is the representative of a very long statement.This is the representative of a very long statement.This is the representative of a very long statement.This is the representative of a very long statement.This is the representative of a very long statement.This is the representative of a very long statement.This is the representative of a very long statement.This is the representative of a very long statement.This is the representative of a very long statement.This is the representative of a very long statement.This is the representative of a very long statement.This is the representative of a very long statement.This is the representative of a very long statement.This is the representative of a very long statement.This is the representative of a very long statement.This is the representative of a very long statement.This is the representative of a very long statement.This is the representative of a very long statement.This is the representative of a very long statement.This is the representative of a very long statement.This is the representative of a very long statement.This is the representative of a very long statement.This is the representative of a very long statement.This is the representative of a very long statement.This is the representative of a very long statement.This is the representative of a very long statement.This is the representative of a very long statement.This is the representative of a very long statement.This is the representative of a very long statement.This is the representative of a very long statement.This is the representative of a very long statement.This is the representative of a very long statement.This is the representative of a very long statement.This is the representative of a very long statement.This is the representative of a very long statement.This is the representative of a very long statement.This is the representative of a very long statement.This is the representative of a very long statement.This is the representative of a very long statement.This is the representative of a very long statement.This is the representative of a very long statement.This is the representative of a very long statement.This is the representative of a very long statement.This is the representative of a very long statement.This is the representative of a very long statement.This is the representative of a very long statement.This is the representative of a very long statement.This is the representative of a very long statement.This is the representative of a very long statement.This is the representative of a very long statement.This is the representative of a very long statement.This is the representative of a very long statement.This is the representative of a very long statement.This is the representative of a very long statement.This is the representative of a very long statement.This is the representative of a very long statement.This is the representative of a very long statement.This is the representative of a very long statement.This is the representative of a very long statement.This is the representative of a very long statement.This is the representative of a very long statement.This is the representative of a very long statement.This is the representative of a very long statement.This is the representative of a very long statement.This is the representative of a very long statement.This is the representative of a very long statement.This is the representative of a very long statement.This is the representative of a very long statement.This is the representative of a very long statement.This is the representative of a very long statement.This is the representative of a very long statement.This is the representative of a very long statement.This is the representative of a very long statement.This is the representative of a very long statement.This is the representative of a very long statement.This is the representative of a very long statement.This is the representative of a very long statement.This is the representative of a very long statement.This is the representative of a very long statement.This is the representative of a very long statement.This is the representative of a very long statement.This is the representative of a very long statement.This is the representative of a very long statement.This is the representative of a very long statement.This is the representative of a very long statement.This is the representative of a very long statement.This is the representative of a very long statement.This is the representative of a very long statement.This is the representative of a very long statement.This is the representative of a very long statement.This is the representative of a very long statement.This is the representative of a very long statement.This is the representative of a very long statement.This is the representative of a very long statement.This is the representative of a very long statement.This is the representative of a very long statement.This is the representative of a very long statement.This is the representative of a very long statement.This is the representative of a very long statement.This is the representative of a very long statement.This is the representative of a very long statement.This is the representative of a very long statement.This is the representative of a very long statement.This is the representative of a very long statement.This is the representative of a very long statement.This is the representative of a very long statement.This is the representative of a very long statement.This is the representative of a very long statement.This is the representative of a very long statement.This is the representative of a very long statement.This is the representative of a very long statement.This is the representative of a very long statement.This is the representative of a very long statement.This is the representative of a very long statement.This is the representative of a very long statement.This is the representative of a very long statement.This is the representative of a very long statement.This is the representative of a very long statement.This is the representative of a very long statement.This is the representative of a very long statement.This is the representative of a very long statement.This is the representative of a very long statement.This is the representative of a very long statement.This is the representative of a very long statement.This is the representative of a very long statement.This is the representative of a very long statement.This is the representative of a very long statement.This is the representative of a very long statement.This is the representative of a very long statement.This is the representative of a very long statement.This is the representative of a very long statement.This is the representative of a very long statement.This is the representative of a very long statement.This is the representative of a very long statement.This is the representative of a very long statement.This is the representative of a very long statement.This is the representative of a very long statement.This is the representative of a very long statement.This is the representative of a very long statement.This is the representative of a very long statement.This is the representative of a very long statement.This is the representative of a very long statement.This is the representative of a very long statement.This is the representative of a very long statement.This is the representative of a very long statement.This is the representative of a very long statement.This is the representative of a very long statement.This is the representative of a very long statement.This is the representative of a very long statement.This is the representative of a very long statement.This is the representative of a very long statement.This is the representative of a very long statement.This is the representative of a very long statement.This is the representative of a very long statement.This is the representative of a very long statement.This is the representative of a very long statement.This is the representative of a very long statement.This is the representative of a very long statement.This is the representative of a very long statement.This is the representative of a very long statement.This is the representative of a very long statement.This is the representative of a very long statement.This is the representative of a very long statement.This is the representative of a very long statement.This is the representative of a very long statement.This is the representative of a very long statement.This is the representative of a very long statement.This is the representative of a very long statement.This is the representative of a very long statement.This is the representative of a very long statement.This is the representative of a very long statement.This is the representative of a very long statement.This is the representative of a very long statement.This is the representative of a very long statement.This is the representative of a very long statement.This is the representative of a very long statement.This is the representative of a very long statement.This is the representative of a very long statement.This is the representative of a very long statement.This is the representative of a very long statement.This is the representative of a very long statement.This is the representative of a very long statement.This is the representative of a very long statement.This is the representative of a very long statement.This is the representative of a very long statement.This is the representative of a very long statement.This is the representative of a very long statement.This is the representative of a very long statement.This is the representative of a very long statement.This is the representative of a very long statement.This is the representative of a very long statement.This is the representative of a very long statement.This is the representative of a very long statement.This is the representative of a very long statement.This is the representative of a very long statement.This is the representative of a very long statement.This is the representative of a very long statement.This is the representative of a very long statement.This is the representative of a very long statement.This is the representative of a very long statement.This is the representative of a very long statement.This is the representative of a very long statement.This is the representative of a very long statement.This is the representative of a very long statement.This is the representative of a very long statement.This is the representative of a very long statement.This is the representative of a very long statement.This is the representative of a very long statement.This is the representative of a very long statement.This is the representative of a very long statement.This is the representative of a very long statement.This is the representative of a very long statement.This is the representative of a very long statement.This is the representative of a very long statement.This is the representative of a very long statement.This is the representative of a very long statement.This is the representative of a very long statement.This is the representative of a very long statement.This is the representative of a very long statement.This is the representative of a very long statement.This is the representative of a very long statement.This is the representative of a very long statement.This is the representative of a very long statement.This is the representative of a very long statement.This is the representative of a very long statement.This is the representative of a very long statement.This is the representative of a very long statement.This is the representative of a very long statement.This is the representative of a very long statement.This is the representative of a very long statement.This is the representative of a very long statement.This is the representative of a very long statement.This is the representative of a very long statement.This is the representative of a very long statement.This is the representative of a very long statement.This is the representative of a very long statement.This is the representative of a very long statement.This is the representative of a very long statement.This is the representative of a very long statement.This is the representative of a very long statement.This is the representative of a very long statement.This is the representative of a very long statement.This is the representative of a very long statement.This is the representative of a very long statement.This is the representative of a very long statement.This is the representative of a very long statement.This is the representative of a very long statement.This is the representative of a very long statement.This is the representative of a very long statement.This is the representative of a very long statement.This is the representative of a very long statement.This is the representative of a very long statement.This is the representative of a very long statement.This is the representative of a very long statement.This is the representative of a very long statement.This is the representative of a very long statement.This is the representative of a very long statement.This is the representative of a very long statement.This is the representative of a very long statement.This is the representative of a very long statement.This is the representative of a very long statement.This is the representative of a very long statement.This is the representative of a very long statement.This is the representative of a very long statement.This is the representative of a very long statement.This is the representative of a very long statement.This is the representative of a very long statement.This is the representative of a very long statement.This is the representative of a very long statement.This is the representative of a very long statement.This is the representative of a very long statement.This is the representative of a very long statement.This is the representative of a very long statement.This is the representative of a very long statement.This is the representative of a very long statement.This is the representative of a very long statement.This is the representative of a very long statement.This is the representative of a very long statement.This is the representative of a very long statement.This is the representative of a very long statement.This is the representative of a very long statement.This is the representative of a very long statement.This is the representative of a very long statement.This is the representative of a very long statement.This is the representative of a very long statement.This is the representative of a very long statement.This is the representative of a very long statement.This is the representative of a very long statement.This is the representative of a very long statement.This is the representative of a very long statement.This is the representative of a very long statement.This is the representative of a very long statement.This is the representative of a very long statement.This is the representative of a very long statement.This is the representative of a very long statement.This is the representative of a very long statement.This is the representative of a very long statement.This is the representative of a very long statement.This is the representative of a very long statement.This is the representative of a very long statement.This is the representative of a very long statement.This is the representative of a very long statement.This is the representative of a very long statement.This is the representative of a very long statement.This is the representative of a very long statement.This is the representative of a very long statement.This is the representative of a very long statement.This is the representative of a very long statement.This is the representative of a very long statement.This is the representative of a very long statement.This is the representative of a very long statement.This is the representative of a very long statement.This is the representative of a very long statement.This is the representative of a very long statement.This is the representative of a very long statement.This is the representative of a very long statement.This is the representative of a very long statement.-END' AS "Long string" FROM test.t1
-<ID>	test_user	<HOST_NAME>	information_schema	<COMMAND>	<TIME>	<STATE>	NULL
-<ID>	root	<HOST_NAME>	information_schema	<COMMAND>	<TIME>	<STATE>	SELECT * FROM INFORMATION_SCHEMA.PROCESSLIST
+ID	USER	HOST	DB	COMMAND	TIME	STATE	INFO	TIME_MS
+<ID>	test_user	<HOST_NAME>	information_schema	<COMMAND>	<TIME>	<STATE>	SELECT count(*),'BEGIN-This is the representative of a very long statement.This is the representative of a very long statement.This is the representative of a very long statement.This is the representative of a very long statement.This is the representative of a very long statement.This is the representative of a very long statement.This is the representative of a very long statement.This is the representative of a very long statement.This is the representative of a very long statement.This is the representative of a very long statement.This is the representative of a very long statement.This is the representative of a very long statement.This is the representative of a very long statement.This is the representative of a very long statement.This is the representative of a very long statement.This is the representative of a very long statement.This is the representative of a very long statement.This is the representative of a very long statement.This is the representative of a very long statement.This is the representative of a very long statement.This is the representative of a very long statement.This is the representative of a very long statement.This is the representative of a very long statement.This is the representative of a very long statement.This is the representative of a very long statement.This is the representative of a very long statement.This is the representative of a very long statement.This is the representative of a very long statement.This is the representative of a very long statement.This is the representative of a very long statement.This is the representative of a very long statement.This is the representative of a very long statement.This is the representative of a very long statement.This is the representative of a very long statement.This is the representative of a very long statement.This is the representative of a very long statement.This is the representative of a very long statement.This is the representative of a very long statement.This is the representative of a very long statement.This is the representative of a very long statement.This is the representative of a very long statement.This is the representative of a very long statement.This is the representative of a very long statement.This is the representative of a very long statement.This is the representative of a very long statement.This is the representative of a very long statement.This is the representative of a very long statement.This is the representative of a very long statement.This is the representative of a very long statement.This is the representative of a very long statement.This is the representative of a very long statement.This is the representative of a very long statement.This is the representative of a very long statement.This is the representative of a very long statement.This is the representative of a very long statement.This is the representative of a very long statement.This is the representative of a very long statement.This is the representative of a very long statement.This is the representative of a very long statement.This is the representative of a very long statement.This is the representative of a very long statement.This is the representative of a very long statement.This is the representative of a very long statement.This is the representative of a very long statement.This is the representative of a very long statement.This is the representative of a very long statement.This is the representative of a very long statement.This is the representative of a very long statement.This is the representative of a very long statement.This is the representative of a very long statement.This is the representative of a very long statement.This is the representative of a very long statement.This is the representative of a very long statement.This is the representative of a very long statement.This is the representative of a very long statement.This is the representative of a very long statement.This is the representative of a very long statement.This is the representative of a very long statement.This is the representative of a very long statement.This is the representative of a very long statement.This is the representative of a very long statement.This is the representative of a very long statement.This is the representative of a very long statement.This is the representative of a very long statement.This is the representative of a very long statement.This is the representative of a very long statement.This is the representative of a very long statement.This is the representative of a very long statement.This is the representative of a very long statement.This is the representative of a very long statement.This is the representative of a very long statement.This is the representative of a very long statement.This is the representative of a very long statement.This is the representative of a very long statement.This is the representative of a very long statement.This is the representative of a very long statement.This is the representative of a very long statement.This is the representative of a very long statement.This is the representative of a very long statement.This is the representative of a very long statement.This is the representative of a very long statement.This is the representative of a very long statement.This is the representative of a very long statement.This is the representative of a very long statement.This is the representative of a very long statement.This is the representative of a very long statement.This is the representative of a very long statement.This is the representative of a very long statement.This is the representative of a very long statement.This is the representative of a very long statement.This is the representative of a very long statement.This is the representative of a very long statement.This is the representative of a very long statement.This is the representative of a very long statement.This is the representative of a very long statement.This is the representative of a very long statement.This is the representative of a very long statement.This is the representative of a very long statement.This is the representative of a very long statement.This is the representative of a very long statement.This is the representative of a very long statement.This is the representative of a very long statement.This is the representative of a very long statement.This is the representative of a very long statement.This is the representative of a very long statement.This is the representative of a very long statement.This is the representative of a very long statement.This is the representative of a very long statement.This is the representative of a very long statement.This is the representative of a very long statement.This is the representative of a very long statement.This is the representative of a very long statement.This is the representative of a very long statement.This is the representative of a very long statement.This is the representative of a very long statement.This is the representative of a very long statement.This is the representative of a very long statement.This is the representative of a very long statement.This is the representative of a very long statement.This is the representative of a very long statement.This is the representative of a very long statement.This is the representative of a very long statement.This is the representative of a very long statement.This is the representative of a very long statement.This is the representative of a very long statement.This is the representative of a very long statement.This is the representative of a very long statement.This is the representative of a very long statement.This is the representative of a very long statement.This is the representative of a very long statement.This is the representative of a very long statement.This is the representative of a very long statement.This is the representative of a very long statement.This is the representative of a very long statement.This is the representative of a very long statement.This is the representative of a very long statement.This is the representative of a very long statement.This is the representative of a very long statement.This is the representative of a very long statement.This is the representative of a very long statement.This is the representative of a very long statement.This is the representative of a very long statement.This is the representative of a very long statement.This is the representative of a very long statement.This is the representative of a very long statement.This is the representative of a very long statement.This is the representative of a very long statement.This is the representative of a very long statement.This is the representative of a very long statement.This is the representative of a very long statement.This is the representative of a very long statement.This is the representative of a very long statement.This is the representative of a very long statement.This is the representative of a very long statement.This is the representative of a very long statement.This is the representative of a very long statement.This is the representative of a very long statement.This is the representative of a very long statement.This is the representative of a very long statement.This is the representative of a very long statement.This is the representative of a very long statement.This is the representative of a very long statement.This is the representative of a very long statement.This is the representative of a very long statement.This is the representative of a very long statement.This is the representative of a very long statement.This is the representative of a very long statement.This is the representative of a very long statement.This is the representative of a very long statement.This is the representative of a very long statement.This is the representative of a very long statement.This is the representative of a very long statement.This is the representative of a very long statement.This is the representative of a very long statement.This is the representative of a very long statement.This is the representative of a very long statement.This is the representative of a very long statement.This is the representative of a very long statement.This is the representative of a very long statement.This is the representative of a very long statement.This is the representative of a very long statement.This is the representative of a very long statement.This is the representative of a very long statement.This is the representative of a very long statement.This is the representative of a very long statement.This is the representative of a very long statement.This is the representative of a very long statement.This is the representative of a very long statement.This is the representative of a very long statement.This is the representative of a very long statement.This is the representative of a very long statement.This is the representative of a very long statement.This is the representative of a very long statement.This is the representative of a very long statement.This is the representative of a very long statement.This is the representative of a very long statement.This is the representative of a very long statement.This is the representative of a very long statement.This is the representative of a very long statement.This is the representative of a very long statement.This is the representative of a very long statement.This is the representative of a very long statement.This is the representative of a very long statement.This is the representative of a very long statement.This is the representative of a very long statement.This is the representative of a very long statement.This is the representative of a very long statement.This is the representative of a very long statement.This is the representative of a very long statement.This is the representative of a very long statement.This is the representative of a very long statement.This is the representative of a very long statement.This is the representative of a very long statement.This is the representative of a very long statement.This is the representative of a very long statement.This is the representative of a very long statement.This is the representative of a very long statement.This is the representative of a very long statement.This is the representative of a very long statement.This is the representative of a very long statement.This is the representative of a very long statement.This is the representative of a very long statement.This is the representative of a very long statement.This is the representative of a very long statement.This is the representative of a very long statement.This is the representative of a very long statement.This is the representative of a very long statement.This is the representative of a very long statement.This is the representative of a very long statement.This is the representative of a very long statement.This is the representative of a very long statement.This is the representative of a very long statement.This is the representative of a very long statement.This is the representative of a very long statement.This is the representative of a very long statement.This is the representative of a very long statement.This is the representative of a very long statement.This is the representative of a very long statement.This is the representative of a very long statement.This is the representative of a very long statement.This is the representative of a very long statement.This is the representative of a very long statement.This is the representative of a very long statement.This is the representative of a very long statement.This is the representative of a very long statement.This is the representative of a very long statement.This is the representative of a very long statement.This is the representative of a very long statement.This is the representative of a very long statement.This is the representative of a very long statement.This is the representative of a very long statement.This is the representative of a very long statement.This is the representative of a very long statement.This is the representative of a very long statement.This is the representative of a very long statement.This is the representative of a very long statement.This is the representative of a very long statement.This is the representative of a very long statement.This is the representative of a very long statement.This is the representative of a very long statement.This is the representative of a very long statement.This is the representative of a very long statement.This is the representative of a very long statement.This is the representative of a very long statement.This is the representative of a very long statement.This is the representative of a very long statement.This is the representative of a very long statement.This is the representative of a very long statement.This is the representative of a very long statement.This is the representative of a very long statement.This is the representative of a very long statement.This is the representative of a very long statement.This is the representative of a very long statement.This is the representative of a very long statement.This is the representative of a very long statement.This is the representative of a very long statement.This is the representative of a very long statement.This is the representative of a very long statement.This is the representative of a very long statement.This is the representative of a very long statement.This is the representative of a very long statement.This is the representative of a very long statement.This is the representative of a very long statement.This is the representative of a very long statement.This is the representative of a very long statement.This is the representative of a very long statement.This is the representative of a very long statement.This is the representative of a very long statement.This is the representative of a very long statement.This is the representative of a very long statement.This is the representative of a very long statement.This is the representative of a very long statement.This is the representative of a very long statement.This is the representative of a very long statement.This is the representative of a very long statement.This is the representative of a very long statement.This is the representative of a very long statement.This is the representative of a very long statement.This is the representative of a very long statement.This is the representative of a very long statement.This is the representative of a very long statement.This is the representative of a very long statement.This is the representative of a very long statement.This is the representative of a very long statement.This is the representative of a very long statement.This is the representative of a very long statement.This is the representative of a very long statement.This is the representative of a very long statement.This is the representative of a very long statement.This is the representative of a very long statement.This is the representative of a very long statement.This is the representative of a very long statement.This is the representative of a very long statement.This is the representative of a very long statement.This is the representative of a very long statement.This is the representative of a very long statement.This is the representative of a very long statement.This is the representative of a very long statement.This is the representative of a very long statement.This is the representative of a very long statement.This is the representative of a very long statement.This is the representative of a very long statement.This is the representative of a very long statement.This is the representative of a very long statement.This is the representative of a very long statement.This is the representative of a very long statement.This is the representative of a very long statement.This is the representative of a very long statement.This is the representative of a very long statement.This is the representative of a very long statement.This is the representative of a very long statement.This is the representative of a very long statement.This is the representative of a very long statement.This is the representative of a very long statement.This is the representative of a very long statement.This is the representative of a very long statement.This is the representative of a very long statement.This is the representative of a very long statement.This is the representative of a very long statement.This is the representative of a very long statement.This is the representative of a very long statement.This is the representative of a very long statement.This is the representative of a very long statement.This is the representative of a very long statement.This is the representative of a very long statement.This is the representative of a very long statement.This is the representative of a very long statement.This is the representative of a very long statement.This is the representative of a very long statement.This is the representative of a very long statement.This is the representative of a very long statement.This is the representative of a very long statement.This is the representative of a very long statement.This is the representative of a very long statement.This is the representative of a very long statement.This is the representative of a very long statement.This is the representative of a very long statement.This is the representative of a very long statement.This is the representative of a very long statement.This is the representative of a very long statement.This is the representative of a very long statement.This is the representative of a very long statement.This is the representative of a very long statement.This is the representative of a very long statement.This is the representative of a very long statement.This is the representative of a very long statement.This is the representative of a very long statement.This is the representative of a very long statement.This is the representative of a very long statement.This is the representative of a very long statement.This is the representative of a very long statement.This is the representative of a very long statement.This is the representative of a very long statement.This is the representative of a very long statement.This is the representative of a very long statement.This is the representative of a very long statement.This is the representative of a very long statement.This is the representative of a very long statement.This is the representative of a very long statement.This is the representative of a very long statement.-END' AS "Long string" FROM test.t1	<TIME_MS>
+<ID>	test_user	<HOST_NAME>	information_schema	<COMMAND>	<TIME>	<STATE>	NULL	<TIME_MS>
+<ID>	root	<HOST_NAME>	information_schema	<COMMAND>	<TIME>	<STATE>	SELECT * FROM INFORMATION_SCHEMA.PROCESSLIST	<TIME_MS>
 SHOW FULL PROCESSLIST;
 Id	User	Host	db	Command	Time	State	Info
 <ID>	root	<HOST_NAME>	information_schema	<COMMAND>	<TIME>	<STATE>	SHOW FULL PROCESSLIST
--- a/mysql-test/include/mtr_warnings.sql
+++ b/mysql-test/include/mtr_warnings.sql
@@ -153,6 +153,9 @@
     write()/read(). Bug #50414 */
  ("==[0-9]*== Warning: invalid file descriptor -1 in syscall write()"),
  ("==[0-9]*== Warning: invalid file descriptor -1 in syscall read()"),
+ 
+ /* Suppress innodb_buffer_pool_shm_key warning */
+ ("InnoDB: Warning: The innodb_buffer_pool_shm_key option has been specified."),
 
  ("THE_LAST_SUPPRESSION")||
 
--- a/mysql-test/suite/innodb/t/disabled.def
+++ b/mysql-test/suite/innodb/t/disabled.def
@@ -9,3 +9,4 @@
 #  Do not use any TAB characters for whitespace.
 #
 ##############################################################################
+innodb.innodb_bug56143   : Bug #684250 2010-12-03 akuzminsky https://bugs.launchpad.net/percona-server/+bug/684250
--- a/mysql-test/t/log_tables-big-master.opt
+++ b/mysql-test/t/log_tables-big-master.opt
@@ -1 +1 @@
---log-slow-queries
+--log-output=table,file --log-slow-queries
--- a/mysql-test/include/mtr_check.sql
+++ b/mysql-test/include/mtr_check.sql
@@ -12,7 +12,8 @@
   -- Dump all global variables except those
   -- that are supposed to change
   SELECT * FROM INFORMATION_SCHEMA.GLOBAL_VARIABLES
-    WHERE variable_name != 'timestamp' ORDER BY VARIABLE_NAME;
+    WHERE variable_name != 'timestamp'
+    ORDER BY VARIABLE_NAME;
 
   -- Dump all databases, there should be none
   -- except those that was created during bootstrap
<<<<<<< HEAD
--- a/mysql-test/suite/binlog/r/binlog_bug36391.result
+++ b/mysql-test/suite/binlog/r/binlog_bug36391.result
@@ -3,8 +3,8 @@
 Tables_in_test
 t1
 FLUSH LOGS;
-DROP TABLE t1;
+DROP TABLE IF EXISTS t1;
 SHOW TABLES;
 Tables_in_test
 t1
-DROP TABLE t1;
+DROP TABLE IF EXISTS t1;
--- a/mysql-test/suite/binlog/t/binlog_bug36391.test
+++ b/mysql-test/suite/binlog/t/binlog_bug36391.test
@@ -21,10 +21,10 @@
 let $binlog_path= `SELECT CONCAT(@@DATADIR, '$binlog')`;
 SHOW TABLES;
 FLUSH LOGS;
-DROP TABLE t1;
+DROP TABLE IF EXISTS t1;
 
 --exec $MYSQL_BINLOG $binlog_path | $MYSQL test
 SHOW TABLES;
 
 # Clean up
-DROP TABLE t1;
+DROP TABLE IF EXISTS t1;
=======
--- a/mysql-test/suite/binlog/t/binlog_stm_unsafe_warning-master.opt
+++ b/mysql-test/suite/binlog/t/binlog_stm_unsafe_warning-master.opt
@@ -1 +1 @@
---binlog-ignore-db=b42851 --log-error
+--binlog-ignore-db=b42851 --log-error=$MYSQLTEST_VARDIR/log/binlog.binlog_stm_unsafe_warning.err
--- a/mysql-test/suite/binlog/t/binlog_stm_unsafe_warning.test
+++ b/mysql-test/suite/binlog/t/binlog_stm_unsafe_warning.test
@@ -114,4 +114,7 @@
   my $count = () = grep(/Bug#46265/g,<FILE>);
   print "Occurrences: $count\n";
   close(FILE);
+  # Clean log error file
+  open(FILE, '>', $log_error);
+  close(FILE);
 EOF
>>>>>>> 80bfb9e6
<|MERGE_RESOLUTION|>--- conflicted
+++ resolved
@@ -3886,7 +3886,6 @@
  
    -- Dump all databases, there should be none
    -- except those that was created during bootstrap
-<<<<<<< HEAD
 --- a/mysql-test/suite/binlog/r/binlog_bug36391.result
 +++ b/mysql-test/suite/binlog/r/binlog_bug36391.result
 @@ -3,8 +3,8 @@
@@ -3915,7 +3914,6 @@
  # Clean up
 -DROP TABLE t1;
 +DROP TABLE IF EXISTS t1;
-=======
 --- a/mysql-test/suite/binlog/t/binlog_stm_unsafe_warning-master.opt
 +++ b/mysql-test/suite/binlog/t/binlog_stm_unsafe_warning-master.opt
 @@ -1 +1 @@
@@ -3930,5 +3928,4 @@
 +  # Clean log error file
 +  open(FILE, '>', $log_error);
 +  close(FILE);
- EOF
->>>>>>> 80bfb9e6
+ EOF