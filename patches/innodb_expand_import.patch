--- conflicted
+++ resolved
@@ -612,11 +612,7 @@
  	ut_free(buf2);
  
  	if (UNIV_UNLIKELY(space_id != id
-<<<<<<< HEAD
-@@ -3167,6 +3703,271 @@
-=======
-@@ -3167,6 +3692,269 @@
->>>>>>> 6cced57c
+@@ -3167,6 +3703,269 @@
  	os_file_close(file);
  	mem_free(filepath);
  
