--- conflicted
+++ resolved
@@ -45,11 +45,7 @@
  extern my_bool opt_log_queries_not_using_indexes;
 --- a/sql/sql_cache.cc
 +++ b/sql/sql_cache.cc
-<<<<<<< HEAD
-@@ -344,6 +344,209 @@
-=======
-@@ -344,6 +344,323 @@
->>>>>>> cabfe92a
+@@ -344,6 +344,333 @@
  #include "probes_mysql.h"
  #include "transaction.h"
  
@@ -86,14 +82,9 @@
 +        buffer[position++] = query[query_position++]; // copy current symbol
 +        while(query_position < query_length)
 +        {
-<<<<<<< HEAD
 +          /* found pair quotes, avoid \' and \" */
 +          if(current == query[query_position] &&
 +             '\\' != query[query_position - 1])
-=======
-+          if(current == query[query_position] &&
-+             '\\' != query[query_position - 1]) // found pair quote
->>>>>>> cabfe92a
 +          {
 +            break;
 +          }
@@ -103,7 +94,6 @@
 +      }
 +    case '/':
 +      {
-<<<<<<< HEAD
 +        /*
 +          check for slash-star, avoid slash-star-exclamation and
 +          backslash-slash-star.
@@ -113,24 +103,14 @@
 +           '!' != query[query_position+2] &&
 +           (0 == query_position ||
 +            '\\' != query[query_position-1]))
-=======
-+        if(((query_position + 2) < query_length) &&
-+           ('*' == query[query_position+1]) && ('!' != query[query_position+2]))
->>>>>>> cabfe92a
 +        {
 +          query_position += 2; // skip "/*"
 +          do
 +          {
-<<<<<<< HEAD
 +            /* check for star-slash, avoid backslash-star-slash */
 +            if('*' == query[query_position] &&
 +               '/' == query[query_position+1] &&
 +               '\\' != query[query_position-1])
-=======
-+            if('*' == query[query_position] &&
-+               '/' == query[query_position+1] &&
-+               '\\' != query[query_position-1]) // check for "*/"
->>>>>>> cabfe92a
 +            {
 +              query_position += 2;
 +              insert_space = true;
@@ -165,14 +145,9 @@
 +        do
 +        {
 +          ++query_position; // skip current symbol (# or -)
-<<<<<<< HEAD
 +          /* check for \n, avoid \\n */
 +          if('\n' == query[query_position] &&
 +             '\\' != query[query_position-1])
-=======
-+          if('\n' == query[query_position] &&
-+             '\\' != query[query_position - 1])  // check for '\n'
->>>>>>> cabfe92a
 +          {
 +            ++query_position; // skip '\n'
 +            insert_space = true;
@@ -404,11 +379,7 @@
  #ifdef EMBEDDED_LIBRARY
  #include "emb_qcache.h"
  #endif
-<<<<<<< HEAD
-@@ -454,7 +657,14 @@
-=======
-@@ -454,7 +771,14 @@
->>>>>>> cabfe92a
+@@ -454,7 +781,14 @@
    Query_cache_wait_state wait_state(thd, __func__, __FILE__, __LINE__);
    DBUG_ENTER("Query_cache::try_lock");
  
@@ -423,11 +394,7 @@
    while (1)
    {
      if (m_cache_lock_status == Query_cache::UNLOCKED)
-<<<<<<< HEAD
-@@ -1274,6 +1484,9 @@
-=======
-@@ -1274,6 +1598,8 @@
->>>>>>> cabfe92a
+@@ -1274,6 +1608,8 @@
        unlock();
        DBUG_VOID_RETURN;
      }
@@ -436,11 +403,7 @@
  
      /* Key is query + database + flag */
      if (thd->db_length)
-<<<<<<< HEAD
-@@ -1451,6 +1664,9 @@
-   Query_cache_block_table *block_table, *block_table_end;
-=======
-@@ -1440,7 +1766,7 @@
+@@ -1440,7 +1776,7 @@
  */
  
  int
@@ -449,8 +412,7 @@
  {
    ulonglong engine_data;
    Query_cache_query *query;
-@@ -1452,6 +1778,11 @@
->>>>>>> cabfe92a
+@@ -1452,6 +1788,11 @@
    ulong tot_length;
    Query_cache_query_flags flags;
    DBUG_ENTER("Query_cache::send_result_to_client");
@@ -461,13 +423,9 @@
 +                                        thd->db_length);
  
    /*
-<<<<<<< HEAD
-@@ -1472,21 +1688,103 @@
-=======
      Testing 'query_cache_size' without a lock here is safe: the thing
-@@ -1471,13 +1802,7 @@
+@@ -1471,13 +1812,7 @@
    }
->>>>>>> cabfe92a
  
    {
 -    uint i= 0;
@@ -479,23 +437,9 @@
 -      i++;
 +    size_t i= comments_processor.prefix_length();
  
-<<<<<<< HEAD
--      First '/' looks like comment before command it is not
--      frequently appeared in real life, consequently we can
--      check all such queries, too.
--    */
-+        First '/' looks like comment before command it is not
-+        frequently appeared in real life, consequently we can
-+        check all such queries, too.
-+      */
-     if ((my_toupper(system_charset_info, sql[i])     != 'S' ||
-          my_toupper(system_charset_info, sql[i + 1]) != 'E' ||
-          my_toupper(system_charset_info, sql[i + 2]) != 'L') &&
-@@ -1521,6 +1819,12 @@
-=======
      /*
        Test if the query is a SELECT
-@@ -1487,10 +1812,11 @@
+@@ -1487,10 +1822,11 @@
        frequently appeared in real life, consequently we can
        check all such queries, too.
      */
@@ -511,8 +455,7 @@
      {
        DBUG_PRINT("qcache", ("The statement is not a SELECT; Not cached"));
        goto err;
-@@ -1521,6 +1847,7 @@
->>>>>>> cabfe92a
+@@ -1521,6 +1857,7 @@
      goto err_unlock;
  
    Query_cache_block *query_block;
@@ -520,11 +463,7 @@
  
    tot_length= query_length + thd->db_length + 1 + QUERY_CACHE_FLAGS_SIZE;
    if (thd->db_length)
-<<<<<<< HEAD
-@@ -1587,6 +1891,8 @@
-=======
-@@ -1587,6 +1914,7 @@
->>>>>>> cabfe92a
+@@ -1587,6 +1924,7 @@
  	 (uchar*) &flags, QUERY_CACHE_FLAGS_SIZE);
    query_block = (Query_cache_block *)  my_hash_search(&queries, (uchar*) sql,
                                                        tot_length);
